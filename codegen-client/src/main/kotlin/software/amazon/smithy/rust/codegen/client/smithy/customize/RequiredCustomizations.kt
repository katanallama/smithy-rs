--- conflicted
+++ resolved
@@ -53,11 +53,6 @@
         codegenContext: ClientCodegenContext,
         baseCustomizations: List<ConfigCustomization>,
     ): List<ConfigCustomization> =
-<<<<<<< HEAD
-        baseCustomizations + ResiliencyConfigCustomization(codegenContext) + InterceptorConfigCustomization(
-            codegenContext,
-        )
-=======
         // TODO(enableNewSmithyRuntime): Keep only then branch once we switch to orchestrator
         if (codegenContext.smithyRuntimeMode.generateOrchestrator) {
             baseCustomizations + ResiliencyConfigCustomization(codegenContext) + InterceptorConfigCustomization(
@@ -66,7 +61,6 @@
         } else {
             baseCustomizations + ResiliencyConfigCustomization(codegenContext)
         }
->>>>>>> 92b26df4
 
     override fun libRsCustomizations(
         codegenContext: ClientCodegenContext,
