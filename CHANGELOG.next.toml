# Example changelog entries
# [[aws-sdk-rust]]
# message = "Fix typos in module documentation for generated crates"
# references = ["smithy-rs#920"]
# meta = { "breaking" = false, "tada" = false, "bug" = false }
# author = "rcoh"
#
# [[smithy-rs]]
# message = "Fix typos in module documentation for generated crates"
# references = ["smithy-rs#920"]
# meta = { "breaking" = false, "tada" = false, "bug" = false }
# author = "rcoh"

[[smithy-rs]]
message = "Add ability to sign a request with all headers, or to change which headers are excluded from signing"
references = ["smithy-rs#1381"]
meta = { "breaking" = false, "tada" = true, "bug" = false }
author = "alonlud"

 [[aws-sdk-rust]]
 message = "Add method `ByteStream::into_async_read`. This makes it easy to convert `ByteStream`s into a struct implementing `tokio:io::AsyncRead`. Available on **crate feature** `rt-tokio` only."
 references = ["smithy-rs#1390"]
 meta = { "breaking" = false, "tada" = true, "bug" = false }
 author = "Velfi"

 [[smithy-rs]]
 message = "Add method `ByteStream::into_async_read`. This makes it easy to convert `ByteStream`s into a struct implementing `tokio:io::AsyncRead`. Available on **crate feature** `rt-tokio` only."
 references = ["smithy-rs#1390"]
 meta = { "breaking" = false, "tada" = true, "bug" = false }
 author = "Velfi"

[[smithy-rs]]
message = "Add ability to specify a different rust crate name than the one derived from the package name"
references = ["smithy-rs#1404"]
meta = { "breaking" = false, "tada" = false, "bug" = false }
author = "petrosagg"

[[smithy-rs]]
<<<<<<< HEAD
message = "Add new trait for HTTP body callbacks. This is the first step to enabling us to implement optional checksum verification of requests and responses."
references = ["smithy-rs#1307"]
meta = { "breaking" = false, "tada" = false, "bug" = false }
author = "Velfi"

[[smithy-rs]]
message = "Upgrade to Smithy 1.21.0"
references = ["smithy-rs#1330"]
=======
message = "Switch to [RustCrypto](https://github.com/RustCrypto)'s implementation of MD5."
references = ["smithy-rs#1404"]
meta = { "breaking" = false, "tada" = false, "bug" = false }
author = "petrosagg"

[[aws-sdk-rust]]
message = "Switch to [RustCrypto](https://github.com/RustCrypto)'s implementation of MD5."
references = ["smithy-rs#1404"]
>>>>>>> 7035f48d
meta = { "breaking" = false, "tada" = false, "bug" = false }
author = "petrosagg"<|MERGE_RESOLUTION|>--- conflicted
+++ resolved
@@ -36,16 +36,6 @@
 author = "petrosagg"
 
 [[smithy-rs]]
-<<<<<<< HEAD
-message = "Add new trait for HTTP body callbacks. This is the first step to enabling us to implement optional checksum verification of requests and responses."
-references = ["smithy-rs#1307"]
-meta = { "breaking" = false, "tada" = false, "bug" = false }
-author = "Velfi"
-
-[[smithy-rs]]
-message = "Upgrade to Smithy 1.21.0"
-references = ["smithy-rs#1330"]
-=======
 message = "Switch to [RustCrypto](https://github.com/RustCrypto)'s implementation of MD5."
 references = ["smithy-rs#1404"]
 meta = { "breaking" = false, "tada" = false, "bug" = false }
@@ -54,6 +44,5 @@
 [[aws-sdk-rust]]
 message = "Switch to [RustCrypto](https://github.com/RustCrypto)'s implementation of MD5."
 references = ["smithy-rs#1404"]
->>>>>>> 7035f48d
 meta = { "breaking" = false, "tada" = false, "bug" = false }
 author = "petrosagg"