/*
 * Copyright Amazon.com, Inc. or its affiliates. All Rights Reserved.
 * SPDX-License-Identifier: Apache-2.0
 */

//! Protocol-agnostic types for smithy-rs.

#![warn(
    missing_docs,
    rustdoc::missing_crate_level_docs,
    missing_debug_implementations,
    rust_2018_idioms,
    unreachable_pub
)]

use crate::error::{TryFromNumberError, TryFromNumberErrorKind};
use std::collections::HashMap;

pub mod base64;
pub mod date_time;
pub mod endpoint;
pub mod error;
pub mod primitive;
pub mod retry;
pub mod timeout;

pub use crate::date_time::DateTime;
pub use error::Error;

/// Binary Blob Type
///
/// Blobs represent protocol-agnostic binary content.
<<<<<<< HEAD
#[allow(clippy::derive_partial_eq_without_eq)] // TODO: derive Eq?
#[derive(Debug, PartialEq, Clone)]
=======
#[derive(Debug, PartialEq, Eq, Hash, Clone)]
>>>>>>> d9ea56d3
pub struct Blob {
    inner: Vec<u8>,
}

impl Blob {
    /// Creates a new blob from the given `input`.
    pub fn new<T: Into<Vec<u8>>>(input: T) -> Self {
        Blob {
            inner: input.into(),
        }
    }

    /// Consumes the `Blob` and returns a `Vec<u8>` with its contents.
    pub fn into_inner(self) -> Vec<u8> {
        self.inner
    }
}

impl AsRef<[u8]> for Blob {
    fn as_ref(&self) -> &[u8] {
        &self.inner
    }
}

/* ANCHOR: document */

/// Document Type
///
/// Document types represents protocol-agnostic open content that is accessed like JSON data.
/// Open content is useful for modeling unstructured data that has no schema, data that can't be
/// modeled using rigid types, or data that has a schema that evolves outside of the purview of a model.
/// The serialization format of a document is an implementation detail of a protocol.
#[derive(Debug, Clone, PartialEq)]
pub enum Document {
    /// JSON object
    Object(HashMap<String, Document>),
    /// JSON array
    Array(Vec<Document>),
    /// JSON number
    Number(Number),
    /// JSON string
    String(String),
    /// JSON boolean
    Bool(bool),
    /// JSON null
    Null,
}

impl From<bool> for Document {
    fn from(value: bool) -> Self {
        Document::Bool(value)
    }
}

impl From<String> for Document {
    fn from(value: String) -> Self {
        Document::String(value)
    }
}

impl From<Vec<Document>> for Document {
    fn from(values: Vec<Document>) -> Self {
        Document::Array(values)
    }
}

impl From<HashMap<String, Document>> for Document {
    fn from(values: HashMap<String, Document>) -> Self {
        Document::Object(values)
    }
}

impl From<u64> for Document {
    fn from(value: u64) -> Self {
        Document::Number(Number::PosInt(value))
    }
}

impl From<i64> for Document {
    fn from(value: i64) -> Self {
        Document::Number(Number::NegInt(value))
    }
}

impl From<i32> for Document {
    fn from(value: i32) -> Self {
        Document::Number(Number::NegInt(value as i64))
    }
}

/// A number type that implements Javascript / JSON semantics, modeled on serde_json:
/// <https://docs.serde.rs/src/serde_json/number.rs.html#20-22>
#[derive(Debug, Clone, Copy, PartialEq)]
pub enum Number {
    /// Unsigned 64-bit integer value.
    PosInt(u64),
    /// Signed 64-bit integer value. The wrapped value is _always_ negative.
    NegInt(i64),
    /// 64-bit floating-point value.
    Float(f64),
}

/* ANCHOR_END: document */

impl Number {
    /// Converts to an `f64` lossily.
    /// Use `Number::try_from` to make the conversion only if it is not lossy.
    pub fn to_f64_lossy(self) -> f64 {
        match self {
            Number::PosInt(v) => v as f64,
            Number::NegInt(v) => v as f64,
            Number::Float(v) => v as f64,
        }
    }

    /// Converts to an `f32` lossily.
    /// Use `Number::try_from` to make the conversion only if it is not lossy.
    pub fn to_f32_lossy(self) -> f32 {
        match self {
            Number::PosInt(v) => v as f32,
            Number::NegInt(v) => v as f32,
            Number::Float(v) => v as f32,
        }
    }
}

macro_rules! to_unsigned_integer_converter {
    ($typ:ident, $styp:expr) => {
        #[doc = "Converts to a `"]
        #[doc = $styp]
        #[doc = "`. This conversion fails if it is lossy."]
        impl TryFrom<Number> for $typ {
            type Error = TryFromNumberError;

            fn try_from(value: Number) -> Result<Self, Self::Error> {
                match value {
                    Number::PosInt(v) => Ok(Self::try_from(v)?),
                    Number::NegInt(v) => {
                        Err(TryFromNumberErrorKind::NegativeToUnsignedLossyConversion(v).into())
                    }
                    Number::Float(v) => {
                        Err(TryFromNumberErrorKind::FloatToIntegerLossyConversion(v).into())
                    }
                }
            }
        }
    };

    ($typ:ident) => {
        to_unsigned_integer_converter!($typ, stringify!($typ));
    };
}

macro_rules! to_signed_integer_converter {
    ($typ:ident, $styp:expr) => {
        #[doc = "Converts to a `"]
        #[doc = $styp]
        #[doc = "`. This conversion fails if it is lossy."]
        impl TryFrom<Number> for $typ {
            type Error = TryFromNumberError;

            fn try_from(value: Number) -> Result<Self, Self::Error> {
                match value {
                    Number::PosInt(v) => Ok(Self::try_from(v)?),
                    Number::NegInt(v) => Ok(Self::try_from(v)?),
                    Number::Float(v) => {
                        Err(TryFromNumberErrorKind::FloatToIntegerLossyConversion(v).into())
                    }
                }
            }
        }
    };

    ($typ:ident) => {
        to_signed_integer_converter!($typ, stringify!($typ));
    };
}

/// Converts to a `u64`. The conversion fails if it is lossy.
impl TryFrom<Number> for u64 {
    type Error = TryFromNumberError;

    fn try_from(value: Number) -> Result<Self, Self::Error> {
        match value {
            Number::PosInt(v) => Ok(v),
            Number::NegInt(v) => {
                Err(TryFromNumberErrorKind::NegativeToUnsignedLossyConversion(v).into())
            }
            Number::Float(v) => {
                Err(TryFromNumberErrorKind::FloatToIntegerLossyConversion(v).into())
            }
        }
    }
}
to_unsigned_integer_converter!(u32);
to_unsigned_integer_converter!(u16);
to_unsigned_integer_converter!(u8);

impl TryFrom<Number> for i64 {
    type Error = TryFromNumberError;

    fn try_from(value: Number) -> Result<Self, Self::Error> {
        match value {
            Number::PosInt(v) => Ok(Self::try_from(v)?),
            Number::NegInt(v) => Ok(v),
            Number::Float(v) => {
                Err(TryFromNumberErrorKind::FloatToIntegerLossyConversion(v).into())
            }
        }
    }
}
to_signed_integer_converter!(i32);
to_signed_integer_converter!(i16);
to_signed_integer_converter!(i8);

/// Converts to an `f64`. The conversion fails if it is lossy.
impl TryFrom<Number> for f64 {
    type Error = TryFromNumberError;

    fn try_from(value: Number) -> Result<Self, Self::Error> {
        match value {
            // Integers can only be represented with full precision in a float if they fit in the
            // significand, which is 24 bits in `f32` and 53 bits in `f64`.
            // https://github.com/rust-lang/rust/blob/58f11791af4f97572e7afd83f11cffe04bbbd12f/library/core/src/convert/num.rs#L151-L153
            Number::PosInt(v) => {
                if v <= (1 << 53) {
                    Ok(v as Self)
                } else {
                    Err(TryFromNumberErrorKind::U64ToFloatLossyConversion(v).into())
                }
            }
            Number::NegInt(v) => {
                if (-(1 << 53)..=(1 << 53)).contains(&v) {
                    Ok(v as Self)
                } else {
                    Err(TryFromNumberErrorKind::I64ToFloatLossyConversion(v).into())
                }
            }
            Number::Float(v) => Ok(v),
        }
    }
}

/// Converts to an `f64`. The conversion fails if it is lossy.
impl TryFrom<Number> for f32 {
    type Error = TryFromNumberError;

    fn try_from(value: Number) -> Result<Self, Self::Error> {
        match value {
            Number::PosInt(v) => {
                if v <= (1 << 24) {
                    Ok(v as Self)
                } else {
                    Err(TryFromNumberErrorKind::U64ToFloatLossyConversion(v).into())
                }
            }
            Number::NegInt(v) => {
                if (-(1 << 24)..=(1 << 24)).contains(&v) {
                    Ok(v as Self)
                } else {
                    Err(TryFromNumberErrorKind::I64ToFloatLossyConversion(v).into())
                }
            }
            Number::Float(v) => Err(TryFromNumberErrorKind::F64ToF32LossyConversion(v).into()),
        }
    }
}

#[cfg(test)]
mod number {
    use super::*;
    use crate::error::{TryFromNumberError, TryFromNumberErrorKind};

    macro_rules! to_unsigned_converter_tests {
        ($typ:ident) => {
            assert_eq!($typ::try_from(Number::PosInt(69u64)).unwrap(), 69);

            assert!(matches!(
                $typ::try_from(Number::PosInt(($typ::MAX as u64) + 1u64)).unwrap_err(),
                TryFromNumberError {
                    kind: TryFromNumberErrorKind::OutsideIntegerRange(..)
                }
            ));

            assert!(matches!(
                $typ::try_from(Number::NegInt(-1i64)).unwrap_err(),
                TryFromNumberError {
                    kind: TryFromNumberErrorKind::NegativeToUnsignedLossyConversion(..)
                }
            ));

            for val in [69.69f64, f64::NAN, f64::INFINITY, f64::NEG_INFINITY] {
                assert!(matches!(
                    $typ::try_from(Number::Float(val)).unwrap_err(),
                    TryFromNumberError {
                        kind: TryFromNumberErrorKind::FloatToIntegerLossyConversion(..)
                    }
                ));
            }
        };
    }

    #[test]
    fn to_u64() {
        assert_eq!(u64::try_from(Number::PosInt(69u64)).unwrap(), 69u64);

        assert!(matches!(
            u64::try_from(Number::NegInt(-1i64)).unwrap_err(),
            TryFromNumberError {
                kind: TryFromNumberErrorKind::NegativeToUnsignedLossyConversion(..)
            }
        ));

        for val in [69.69f64, f64::NAN, f64::INFINITY, f64::NEG_INFINITY] {
            assert!(matches!(
                u64::try_from(Number::Float(val)).unwrap_err(),
                TryFromNumberError {
                    kind: TryFromNumberErrorKind::FloatToIntegerLossyConversion(..)
                }
            ));
        }
    }

    #[test]
    fn to_u32() {
        to_unsigned_converter_tests!(u32);
    }

    #[test]
    fn to_u16() {
        to_unsigned_converter_tests!(u16);
    }

    #[test]
    fn to_u8() {
        to_unsigned_converter_tests!(u8);
    }

    macro_rules! to_signed_converter_tests {
        ($typ:ident) => {
            assert_eq!($typ::try_from(Number::PosInt(69u64)).unwrap(), 69);
            assert_eq!($typ::try_from(Number::NegInt(-69i64)).unwrap(), -69);

            assert!(matches!(
                $typ::try_from(Number::PosInt(($typ::MAX as u64) + 1u64)).unwrap_err(),
                TryFromNumberError {
                    kind: TryFromNumberErrorKind::OutsideIntegerRange(..)
                }
            ));

            assert!(matches!(
                $typ::try_from(Number::NegInt(($typ::MIN as i64) - 1i64)).unwrap_err(),
                TryFromNumberError {
                    kind: TryFromNumberErrorKind::OutsideIntegerRange(..)
                }
            ));

            for val in [69.69f64, f64::NAN, f64::INFINITY, f64::NEG_INFINITY] {
                assert!(matches!(
                    u64::try_from(Number::Float(val)).unwrap_err(),
                    TryFromNumberError {
                        kind: TryFromNumberErrorKind::FloatToIntegerLossyConversion(..)
                    }
                ));
            }
        };
    }

    #[test]
    fn to_i64() {
        assert_eq!(i64::try_from(Number::PosInt(69u64)).unwrap(), 69);
        assert_eq!(i64::try_from(Number::NegInt(-69i64)).unwrap(), -69);

        for val in [69.69f64, f64::NAN, f64::INFINITY, f64::NEG_INFINITY] {
            assert!(matches!(
                u64::try_from(Number::Float(val)).unwrap_err(),
                TryFromNumberError {
                    kind: TryFromNumberErrorKind::FloatToIntegerLossyConversion(..)
                }
            ));
        }
    }

    #[test]
    fn to_i32() {
        to_signed_converter_tests!(i32);
    }

    #[test]
    fn to_i16() {
        to_signed_converter_tests!(i16);
    }

    #[test]
    fn to_i8() {
        to_signed_converter_tests!(i8);
    }

    #[test]
    fn to_f64() {
        assert_eq!(f64::try_from(Number::PosInt(69u64)).unwrap(), 69f64);
        assert_eq!(f64::try_from(Number::NegInt(-69i64)).unwrap(), -69f64);
        assert_eq!(f64::try_from(Number::Float(-69f64)).unwrap(), -69f64);
        assert!(f64::try_from(Number::Float(f64::NAN)).unwrap().is_nan());
        assert_eq!(
            f64::try_from(Number::Float(f64::INFINITY)).unwrap(),
            f64::INFINITY
        );
        assert_eq!(
            f64::try_from(Number::Float(f64::NEG_INFINITY)).unwrap(),
            f64::NEG_INFINITY
        );

        let significand_max_u64: u64 = 1 << 53;
        let significand_max_i64: i64 = 1 << 53;

        assert_eq!(
            f64::try_from(Number::PosInt(significand_max_u64)).unwrap(),
            9007199254740992f64
        );

        assert_eq!(
            f64::try_from(Number::NegInt(significand_max_i64)).unwrap(),
            9007199254740992f64
        );
        assert_eq!(
            f64::try_from(Number::NegInt(-significand_max_i64)).unwrap(),
            -9007199254740992f64
        );

        assert!(matches!(
            f64::try_from(Number::PosInt(significand_max_u64 + 1)).unwrap_err(),
            TryFromNumberError {
                kind: TryFromNumberErrorKind::U64ToFloatLossyConversion(..)
            }
        ));

        assert!(matches!(
            f64::try_from(Number::NegInt(significand_max_i64 + 1)).unwrap_err(),
            TryFromNumberError {
                kind: TryFromNumberErrorKind::I64ToFloatLossyConversion(..)
            }
        ));
        assert!(matches!(
            f64::try_from(Number::NegInt(-significand_max_i64 - 1)).unwrap_err(),
            TryFromNumberError {
                kind: TryFromNumberErrorKind::I64ToFloatLossyConversion(..)
            }
        ));
    }

    #[test]
    fn to_f32() {
        assert_eq!(f32::try_from(Number::PosInt(69u64)).unwrap(), 69f32);
        assert_eq!(f32::try_from(Number::NegInt(-69i64)).unwrap(), -69f32);

        let significand_max_u64: u64 = 1 << 24;
        let significand_max_i64: i64 = 1 << 24;

        assert_eq!(
            f32::try_from(Number::PosInt(significand_max_u64)).unwrap(),
            16777216f32
        );

        assert_eq!(
            f32::try_from(Number::NegInt(significand_max_i64)).unwrap(),
            16777216f32
        );
        assert_eq!(
            f32::try_from(Number::NegInt(-significand_max_i64)).unwrap(),
            -16777216f32
        );

        assert!(matches!(
            f32::try_from(Number::PosInt(significand_max_u64 + 1)).unwrap_err(),
            TryFromNumberError {
                kind: TryFromNumberErrorKind::U64ToFloatLossyConversion(..)
            }
        ));

        assert!(matches!(
            f32::try_from(Number::NegInt(significand_max_i64 + 1)).unwrap_err(),
            TryFromNumberError {
                kind: TryFromNumberErrorKind::I64ToFloatLossyConversion(..)
            }
        ));
        assert!(matches!(
            f32::try_from(Number::NegInt(-significand_max_i64 - 1)).unwrap_err(),
            TryFromNumberError {
                kind: TryFromNumberErrorKind::I64ToFloatLossyConversion(..)
            }
        ));

        for val in [69f64, f64::NAN, f64::INFINITY, f64::NEG_INFINITY] {
            assert!(matches!(
                f32::try_from(Number::Float(val)).unwrap_err(),
                TryFromNumberError {
                    kind: TryFromNumberErrorKind::F64ToF32LossyConversion(..)
                }
            ));
        }
    }

    #[test]
    fn to_f64_lossy() {
        assert_eq!(Number::PosInt(69u64).to_f64_lossy(), 69f64);
        assert_eq!(
            Number::PosInt((1 << 53) + 1).to_f64_lossy(),
            9007199254740992f64
        );
        assert_eq!(
            Number::NegInt(-(1 << 53) - 1).to_f64_lossy(),
            -9007199254740992f64
        );
    }

    #[test]
    fn to_f32_lossy() {
        assert_eq!(Number::PosInt(69u64).to_f32_lossy(), 69f32);
        assert_eq!(Number::PosInt((1 << 24) + 1).to_f32_lossy(), 16777216f32);
        assert_eq!(Number::NegInt(-(1 << 24) - 1).to_f32_lossy(), -16777216f32);
        assert_eq!(
            Number::Float(1452089033.7674935).to_f32_lossy(),
            1452089100f32
        );
    }
}<|MERGE_RESOLUTION|>--- conflicted
+++ resolved
@@ -30,12 +30,7 @@
 /// Binary Blob Type
 ///
 /// Blobs represent protocol-agnostic binary content.
-<<<<<<< HEAD
-#[allow(clippy::derive_partial_eq_without_eq)] // TODO: derive Eq?
-#[derive(Debug, PartialEq, Clone)]
-=======
 #[derive(Debug, PartialEq, Eq, Hash, Clone)]
->>>>>>> d9ea56d3
 pub struct Blob {
     inner: Vec<u8>,
 }
