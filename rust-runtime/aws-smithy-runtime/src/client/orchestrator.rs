/*
 * Copyright Amazon.com, Inc. or its affiliates. All Rights Reserved.
 * SPDX-License-Identifier: Apache-2.0
 */

use self::auth::orchestrate_auth;
use crate::client::orchestrator::endpoints::orchestrate_endpoint;
use crate::client::orchestrator::http::read_body;
use crate::client::timeout::{MaybeTimeout, ProvideMaybeTimeoutConfig, TimeoutKind};
use aws_smithy_http::body::SdkBody;
use aws_smithy_http::byte_stream::ByteStream;
use aws_smithy_http::result::SdkError;
use aws_smithy_runtime_api::client::interceptors::context::{Error, Input, Output, RewindResult};
use aws_smithy_runtime_api::client::interceptors::{InterceptorContext, Interceptors};
use aws_smithy_runtime_api::client::orchestrator::{
    BoxError, ConfigBagAccessors, HttpResponse, LoadedRequestBody, OrchestratorError,
};
use aws_smithy_runtime_api::client::request_attempts::RequestAttempts;
use aws_smithy_runtime_api::client::retries::ShouldAttempt;
use aws_smithy_runtime_api::client::runtime_plugin::RuntimePlugins;
use aws_smithy_types::config_bag::ConfigBag;
use std::mem;
use tracing::{debug, debug_span, instrument, trace, Instrument};

mod auth;
/// Defines types that implement a trait for endpoint resolution
pub mod endpoints;
mod http;
pub mod interceptors;

macro_rules! halt {
    ([$ctx:ident] => $err:expr) => {{
        trace!("encountered orchestrator error, continuing");
        $ctx.fail($err.into());
        return;
    }};
}

macro_rules! halt_on_err {
    ([$ctx:ident] => $expr:expr) => {
        match $expr {
            Ok(ok) => ok,
            Err(err) => halt!([$ctx] => err),
        }
    };
}

macro_rules! continue_on_err {
    ([$ctx:ident] => $expr:expr) => {
        if let Err(err) = $expr {
            trace!("encountered orchestrator error, continuing");
            $ctx.fail(err.into());
        }
    };
}

#[tracing::instrument(skip_all)]
pub async fn invoke(
    input: Input,
    runtime_plugins: &RuntimePlugins,
) -> Result<Output, SdkError<Error, HttpResponse>> {
    let mut cfg = ConfigBag::base();
    let cfg = &mut cfg;

    let mut interceptors = Interceptors::new();
    let mut ctx = InterceptorContext::new(input);

    if let Err(err) = apply_configuration(&mut ctx, cfg, &mut interceptors, runtime_plugins) {
        return Err(SdkError::construction_failure(err));
    }
    let operation_timeout_config = cfg.maybe_timeout_config(TimeoutKind::Operation);
    async {
        // If running the pre-execution interceptors failed, then we skip running the op and run the
        // final interceptors instead.
        if !ctx.is_failed() {
            try_op(&mut ctx, cfg, &interceptors).await;
        }
        finally_op(&mut ctx, cfg, &interceptors).await;
        ctx.finalize()
    }
    .maybe_timeout_with_config(operation_timeout_config)
    .await
}

/// Apply configuration is responsible for apply runtime plugins to the config bag, as well as running
/// `read_before_execution` interceptors. If a failure occurs due to config construction, `invoke`
/// will raise it to the user. If an interceptor fails, then `invoke`
#[instrument(skip_all)]
fn apply_configuration(
    ctx: &mut InterceptorContext,
    cfg: &mut ConfigBag,
    interceptors: &mut Interceptors,
    runtime_plugins: &RuntimePlugins,
) -> Result<(), BoxError> {
    runtime_plugins.apply_client_configuration(cfg, interceptors.client_interceptors_mut())?;
    continue_on_err!([ctx] =>interceptors.client_read_before_execution(ctx, cfg));
    runtime_plugins
        .apply_operation_configuration(cfg, interceptors.operation_interceptors_mut())?;
    continue_on_err!([ctx] => interceptors.operation_read_before_execution(ctx, cfg));

    Ok(())
}

#[instrument(skip_all)]
async fn try_op(ctx: &mut InterceptorContext, cfg: &mut ConfigBag, interceptors: &Interceptors) {
    // Before serialization
    halt_on_err!([ctx] => interceptors.read_before_serialization(ctx, cfg));
    halt_on_err!([ctx] => interceptors.modify_before_serialization(ctx, cfg));

    // Serialization
    ctx.enter_serialization_phase();
    {
        let request_serializer = cfg.request_serializer();
        let input = ctx.take_input().expect("input set at this point");
        let request = halt_on_err!([ctx] => request_serializer.serialize_input(input, cfg));
        ctx.set_request(request);
    }

    // Load the request body into memory if configured to do so
    if let LoadedRequestBody::Requested = cfg.loaded_request_body() {
        let mut body = SdkBody::taken();
<<<<<<< HEAD
        mem::swap(
            &mut body,
            ctx.request_mut().expect("request exists").body_mut(),
        );
        let loaded_body = halt_on_err!([ctx] => ByteStream::new(body).collect().await).into_bytes();
        *ctx.request_mut().expect("request exists").body_mut() = SdkBody::from(loaded_body.clone());
=======
        let req = ctx.request_mut().expect("request exists");
        mem::swap(&mut body, req.body_mut());
        let loaded_body = halt_on_err!([ctx] => ByteStream::new(body).collect().await).into_bytes();
        *req.body_mut() = SdkBody::from(loaded_body.clone());
>>>>>>> 303d99b6
        cfg.set_loaded_request_body(LoadedRequestBody::Loaded(loaded_body));
    }

    // Before transmit
    ctx.enter_before_transmit_phase();
    halt_on_err!([ctx] => interceptors.read_after_serialization(ctx, cfg));
    halt_on_err!([ctx] => interceptors.modify_before_retry_loop(ctx, cfg));

    let retry_strategy = cfg.retry_strategy();
    match retry_strategy.should_attempt_initial_request(cfg) {
        // Yes, let's make a request
        Ok(ShouldAttempt::Yes) => trace!("retry strategy has OKed initial request"),
        // No, this request shouldn't be sent
        Ok(ShouldAttempt::No) => {
            let err: BoxError = "The retry strategy indicates that an initial request shouldn't be made, but it didn't specify why.".into();
            halt!([ctx] => err);
        }
        // No, we shouldn't make a request because...
        Err(err) => halt!([ctx] => err),
        Ok(ShouldAttempt::YesAfterDelay(_)) => {
            unreachable!("Delaying the initial request is currently unsupported. If this feature is important to you, please file an issue in GitHub.")
        }
    }

<<<<<<< HEAD
    loop {
        if !ctx.rewind(cfg) {
            break;
        }
=======
    // Save a request checkpoint before we make the request. This will allow us to "rewind"
    // the request in the case of retry attempts.
    ctx.save_checkpoint();
    for i in 0usize.. {
        trace!("beginning attempt #{i}");
        // Break from the loop if we can't rewind the request's state. This will always succeed the
        // first time, but will fail on subsequent iterations if the request body wasn't retryable.
        match ctx.rewind(cfg) {
            r @ RewindResult::Impossible => {
                debug!("{r}");
                break;
            }
            r @ RewindResult::Occurred => debug!("{r}"),
            r @ RewindResult::Unnecessary => debug!("{r}"),
        }
        // Track which attempt we're currently on.
        cfg.put::<RequestAttempts>(i.into());
>>>>>>> 303d99b6
        let attempt_timeout_config = cfg.maybe_timeout_config(TimeoutKind::OperationAttempt);
        let maybe_timeout = async {
            try_attempt(ctx, cfg, interceptors).await;
            finally_attempt(ctx, cfg, interceptors).await;
            Result::<_, SdkError<Error, HttpResponse>>::Ok(())
        }
        .maybe_timeout_with_config(attempt_timeout_config)
        .await
        .map_err(OrchestratorError::other);
<<<<<<< HEAD
=======

>>>>>>> 303d99b6
        // We continue when encountering a timeout error. The retry classifier will decide what to do with it.
        continue_on_err!([ctx] => maybe_timeout);

        let retry_strategy = cfg.retry_strategy();
        let should_attempt = halt_on_err!([ctx] => retry_strategy.should_attempt_retry(ctx, cfg));
        match should_attempt {
            // Yes, let's retry the request
            ShouldAttempt::Yes => continue,
            // No, this request shouldn't be retried
            ShouldAttempt::No => {
                trace!("this error is not retryable, exiting attempt loop");
                break;
            }
            ShouldAttempt::YesAfterDelay(delay) => {
<<<<<<< HEAD
                let sleep_impl = halt_on_err!([ctx] => cfg.sleep_impl().ok_or(OrchestratorError::other("The retry strategy requested a delay before sending the next request, but no 'async sleep' implementation was set.")));
=======
                let sleep_impl = halt_on_err!([ctx] => cfg.sleep_impl().ok_or(OrchestratorError::other(
                    "The retry strategy requested a delay before sending the next request, but no 'async sleep' implementation was set."
                )));
>>>>>>> 303d99b6
                sleep_impl.sleep(delay).await;
                continue;
            }
        }
    }
}

#[instrument(skip_all)]
async fn try_attempt(
    ctx: &mut InterceptorContext,
    cfg: &mut ConfigBag,
    interceptors: &Interceptors,
) {
    halt_on_err!([ctx] => interceptors.read_before_attempt(ctx, cfg));
    halt_on_err!([ctx] => orchestrate_endpoint(ctx, cfg));
    halt_on_err!([ctx] => interceptors.modify_before_signing(ctx, cfg));
    halt_on_err!([ctx] => interceptors.read_before_signing(ctx, cfg));

    halt_on_err!([ctx] => orchestrate_auth(ctx, cfg).await);

    halt_on_err!([ctx] => interceptors.read_after_signing(ctx, cfg));
    halt_on_err!([ctx] => interceptors.modify_before_transmit(ctx, cfg));
    halt_on_err!([ctx] => interceptors.read_before_transmit(ctx, cfg));

    // The connection consumes the request but we need to keep a copy of it
    // within the interceptor context, so we clone it here.
    ctx.enter_transmit_phase();
    let call_result = halt_on_err!([ctx] => {
        let request = ctx.take_request();
        cfg.connection().call(request).await
    });
    ctx.set_response(call_result);
    ctx.enter_before_deserialization_phase();

    halt_on_err!([ctx] => interceptors.read_after_transmit(ctx, cfg));
    halt_on_err!([ctx] => interceptors.modify_before_deserialization(ctx, cfg));
    halt_on_err!([ctx] => interceptors.read_before_deserialization(ctx, cfg));

    ctx.enter_deserialization_phase();
    let output_or_error = async {
        let response = ctx
            .response_mut()
            .ok_or("No response was present in the InterceptorContext")?;
        let response_deserializer = cfg.response_deserializer();
        match response_deserializer.deserialize_streaming(response) {
            Some(output_or_error) => Ok(output_or_error),
            None => read_body(response)
                .instrument(debug_span!("read_body"))
                .await
                .map(|_| response_deserializer.deserialize_nonstreaming(response)),
        }
    }
    .await
    .expect("how should I insert this into the context?");
    ctx.set_output_or_error(output_or_error);

    ctx.enter_after_deserialization_phase();
    halt_on_err!([ctx] => interceptors.read_after_deserialization(ctx, cfg));
}

#[instrument(skip_all)]
async fn finally_attempt(
    ctx: &mut InterceptorContext,
    cfg: &mut ConfigBag,
    interceptors: &Interceptors,
) {
    continue_on_err!([ctx] => interceptors.modify_before_attempt_completion(ctx, cfg));
    continue_on_err!([ctx] => interceptors.read_after_attempt(ctx, cfg));
}

#[instrument(skip_all)]
async fn finally_op(
    ctx: &mut InterceptorContext,
    cfg: &mut ConfigBag,
    interceptors: &Interceptors,
) {
    continue_on_err!([ctx] => interceptors.modify_before_completion(ctx, cfg));
    continue_on_err!([ctx] => interceptors.read_after_execution(ctx, cfg));
}

#[cfg(all(test, feature = "test-util", feature = "anonymous-auth"))]
mod tests {
    use super::invoke;
    use crate::client::orchestrator::endpoints::{
        StaticUriEndpointResolver, StaticUriEndpointResolverParams,
    };
    use crate::client::retries::strategy::NeverRetryStrategy;
    use crate::client::runtime_plugin::anonymous_auth::AnonymousAuthRuntimePlugin;
    use crate::client::test_util::{
        connector::OkConnector, deserializer::CannedResponseDeserializer,
        serializer::CannedRequestSerializer,
    };
    use aws_smithy_http::body::SdkBody;
    use aws_smithy_runtime_api::client::interceptors::context::wrappers::{
        FinalizerInterceptorContextMut, FinalizerInterceptorContextRef,
    };
    use aws_smithy_runtime_api::client::interceptors::context::Output;
    use aws_smithy_runtime_api::client::interceptors::{
        AfterDeserializationInterceptorContextRef, BeforeDeserializationInterceptorContextMut,
        BeforeDeserializationInterceptorContextRef, BeforeSerializationInterceptorContextMut,
        BeforeSerializationInterceptorContextRef, BeforeTransmitInterceptorContextMut,
        BeforeTransmitInterceptorContextRef,
    };
    use aws_smithy_runtime_api::client::interceptors::{
        Interceptor, InterceptorRegistrar, SharedInterceptor,
    };
    use aws_smithy_runtime_api::client::orchestrator::{ConfigBagAccessors, OrchestratorError};
    use aws_smithy_runtime_api::client::runtime_plugin::{BoxError, RuntimePlugin, RuntimePlugins};
    use aws_smithy_types::config_bag::ConfigBag;
    use aws_smithy_types::type_erasure::TypeErasedBox;
    use http::StatusCode;
    use tracing_test::traced_test;

    fn new_request_serializer() -> CannedRequestSerializer {
        CannedRequestSerializer::success(
            http::Request::builder()
                .body(SdkBody::empty())
                .expect("request is valid"),
        )
    }

    fn new_response_deserializer() -> CannedResponseDeserializer {
        CannedResponseDeserializer::new(
            http::Response::builder()
                .status(StatusCode::OK)
                .body(SdkBody::empty())
                .map_err(|err| OrchestratorError::other(Box::new(err)))
                .map(|res| Output::new(Box::new(res))),
        )
    }

    #[derive(Debug)]
    struct TestOperationRuntimePlugin;

    impl RuntimePlugin for TestOperationRuntimePlugin {
        fn configure(
            &self,
            cfg: &mut ConfigBag,
            _interceptors: &mut InterceptorRegistrar,
        ) -> Result<(), BoxError> {
            cfg.set_request_serializer(new_request_serializer());
            cfg.set_response_deserializer(new_response_deserializer());
            cfg.set_retry_strategy(NeverRetryStrategy::new());
            cfg.set_endpoint_resolver(StaticUriEndpointResolver::http_localhost(8080));
            cfg.set_endpoint_resolver_params(StaticUriEndpointResolverParams::new().into());
            cfg.set_connection(OkConnector::new());

            Ok(())
        }
    }

    macro_rules! interceptor_error_handling_test {
        ($interceptor:ident, $ctx:ty, $expected:expr) => {
            #[derive(Debug)]
            struct FailingInterceptorA;
            impl Interceptor for FailingInterceptorA {
                fn $interceptor(&self, _ctx: $ctx, _cfg: &mut ConfigBag) -> Result<(), BoxError> {
                    tracing::debug!("FailingInterceptorA called!");
                    Err("FailingInterceptorA".into())
                }
            }

            #[derive(Debug)]
            struct FailingInterceptorB;
            impl Interceptor for FailingInterceptorB {
                fn $interceptor(&self, _ctx: $ctx, _cfg: &mut ConfigBag) -> Result<(), BoxError> {
                    tracing::debug!("FailingInterceptorB called!");
                    Err("FailingInterceptorB".into())
                }
            }

            #[derive(Debug)]
            struct FailingInterceptorC;
            impl Interceptor for FailingInterceptorC {
                fn $interceptor(&self, _ctx: $ctx, _cfg: &mut ConfigBag) -> Result<(), BoxError> {
                    tracing::debug!("FailingInterceptorC called!");
                    Err("FailingInterceptorC".into())
                }
            }

            #[derive(Debug)]
            struct FailingInterceptorsClientRuntimePlugin;

            impl RuntimePlugin for FailingInterceptorsClientRuntimePlugin {
                fn configure(
                    &self,
                    _cfg: &mut ConfigBag,
                    interceptors: &mut InterceptorRegistrar,
                ) -> Result<(), BoxError> {
                    interceptors.register(SharedInterceptor::new(FailingInterceptorA));

                    Ok(())
                }
            }

            #[derive(Debug)]
            struct FailingInterceptorsOperationRuntimePlugin;

            impl RuntimePlugin for FailingInterceptorsOperationRuntimePlugin {
                fn configure(
                    &self,
                    _cfg: &mut ConfigBag,
                    interceptors: &mut InterceptorRegistrar,
                ) -> Result<(), BoxError> {
                    interceptors.register(SharedInterceptor::new(FailingInterceptorB));
                    interceptors.register(SharedInterceptor::new(FailingInterceptorC));

                    Ok(())
                }
            }

            let input = TypeErasedBox::new(Box::new(()));
            let runtime_plugins = RuntimePlugins::new()
                .with_client_plugin(FailingInterceptorsClientRuntimePlugin)
                .with_operation_plugin(TestOperationRuntimePlugin)
                .with_operation_plugin(AnonymousAuthRuntimePlugin)
                .with_operation_plugin(FailingInterceptorsOperationRuntimePlugin);
            let actual = invoke(input, &runtime_plugins)
                .await
                .expect_err("should error");
            let actual = format!("{:?}", actual);
            assert_eq!($expected, format!("{:?}", actual));

            assert!(logs_contain("FailingInterceptorA called!"));
            assert!(logs_contain("FailingInterceptorB called!"));
            assert!(logs_contain("FailingInterceptorC called!"));
        };
    }

    #[tokio::test]
    #[traced_test]
    async fn test_read_before_execution_error_handling() {
        let expected = r#""ConstructionFailure(ConstructionFailure { source: InterceptorError { kind: ReadBeforeExecution, source: Some(\"FailingInterceptorC\") } })""#.to_string();
        interceptor_error_handling_test!(
            read_before_execution,
            &BeforeSerializationInterceptorContextRef<'_>,
            expected
        );
    }

    #[tokio::test]
    #[traced_test]
    async fn test_modify_before_serialization_error_handling() {
        let expected = r#""ConstructionFailure(ConstructionFailure { source: InterceptorError { kind: ModifyBeforeSerialization, source: Some(\"FailingInterceptorC\") } })""#.to_string();
        interceptor_error_handling_test!(
            modify_before_serialization,
            &mut BeforeSerializationInterceptorContextMut<'_>,
            expected
        );
    }

    #[tokio::test]
    #[traced_test]
    async fn test_read_before_serialization_error_handling() {
        let expected = r#""ConstructionFailure(ConstructionFailure { source: InterceptorError { kind: ReadBeforeSerialization, source: Some(\"FailingInterceptorC\") } })""#.to_string();
        interceptor_error_handling_test!(
            read_before_serialization,
            &BeforeSerializationInterceptorContextRef<'_>,
            expected
        );
    }

    #[tokio::test]
    #[traced_test]
    async fn test_read_after_serialization_error_handling() {
        let expected = r#""DispatchFailure(DispatchFailure { source: ConnectorError { kind: Other(None), source: InterceptorError { kind: ReadAfterSerialization, source: Some(\"FailingInterceptorC\") }, connection: Unknown } })""#.to_string();
        interceptor_error_handling_test!(
            read_after_serialization,
            &BeforeTransmitInterceptorContextRef<'_>,
            expected
        );
    }

    #[tokio::test]
    #[traced_test]
    async fn test_modify_before_retry_loop_error_handling() {
        let expected = r#""DispatchFailure(DispatchFailure { source: ConnectorError { kind: Other(None), source: InterceptorError { kind: ModifyBeforeRetryLoop, source: Some(\"FailingInterceptorC\") }, connection: Unknown } })""#.to_string();
        interceptor_error_handling_test!(
            modify_before_retry_loop,
            &mut BeforeTransmitInterceptorContextMut<'_>,
            expected
        );
    }

    #[tokio::test]
    #[traced_test]
    async fn test_read_before_attempt_error_handling() {
        let expected = r#""DispatchFailure(DispatchFailure { source: ConnectorError { kind: Other(None), source: InterceptorError { kind: ReadBeforeAttempt, source: Some(\"FailingInterceptorC\") }, connection: Unknown } })""#.to_string();
        interceptor_error_handling_test!(
            read_before_attempt,
            &BeforeTransmitInterceptorContextRef<'_>,
            expected
        );
    }

    #[tokio::test]
    #[traced_test]
    async fn test_modify_before_signing_error_handling() {
        let expected = r#""DispatchFailure(DispatchFailure { source: ConnectorError { kind: Other(None), source: InterceptorError { kind: ModifyBeforeSigning, source: Some(\"FailingInterceptorC\") }, connection: Unknown } })""#.to_string();
        interceptor_error_handling_test!(
            modify_before_signing,
            &mut BeforeTransmitInterceptorContextMut<'_>,
            expected
        );
    }

    #[tokio::test]
    #[traced_test]
    async fn test_read_before_signing_error_handling() {
        let expected = r#""DispatchFailure(DispatchFailure { source: ConnectorError { kind: Other(None), source: InterceptorError { kind: ReadBeforeSigning, source: Some(\"FailingInterceptorC\") }, connection: Unknown } })""#.to_string();
        interceptor_error_handling_test!(
            read_before_signing,
            &BeforeTransmitInterceptorContextRef<'_>,
            expected
        );
    }

    #[tokio::test]
    #[traced_test]
    async fn test_read_after_signing_error_handling() {
        let expected = r#""DispatchFailure(DispatchFailure { source: ConnectorError { kind: Other(None), source: InterceptorError { kind: ReadAfterSigning, source: Some(\"FailingInterceptorC\") }, connection: Unknown } })""#.to_string();
        interceptor_error_handling_test!(
            read_after_signing,
            &BeforeTransmitInterceptorContextRef<'_>,
            expected
        );
    }

    #[tokio::test]
    #[traced_test]
    async fn test_modify_before_transmit_error_handling() {
        let expected = r#""DispatchFailure(DispatchFailure { source: ConnectorError { kind: Other(None), source: InterceptorError { kind: ModifyBeforeTransmit, source: Some(\"FailingInterceptorC\") }, connection: Unknown } })""#.to_string();
        interceptor_error_handling_test!(
            modify_before_transmit,
            &mut BeforeTransmitInterceptorContextMut<'_>,
            expected
        );
    }

    #[tokio::test]
    #[traced_test]
    async fn test_read_before_transmit_error_handling() {
        let expected = r#""DispatchFailure(DispatchFailure { source: ConnectorError { kind: Other(None), source: InterceptorError { kind: ReadBeforeTransmit, source: Some(\"FailingInterceptorC\") }, connection: Unknown } })""#.to_string();
        interceptor_error_handling_test!(
            read_before_transmit,
            &BeforeTransmitInterceptorContextRef<'_>,
            expected
        );
    }

    #[tokio::test]
    #[traced_test]
    async fn test_read_after_transmit_error_handling() {
        let expected = r#""ResponseError(ResponseError { source: InterceptorError { kind: ReadAfterTransmit, source: Some(\"FailingInterceptorC\") }, raw: Response { status: 200, version: HTTP/1.1, headers: {}, body: SdkBody { inner: Once(None), retryable: true } } })""#.to_string();
        interceptor_error_handling_test!(
            read_after_transmit,
            &BeforeDeserializationInterceptorContextRef<'_>,
            expected
        );
    }

    #[tokio::test]
    #[traced_test]
    async fn test_modify_before_deserialization_error_handling() {
        let expected = r#""ResponseError(ResponseError { source: InterceptorError { kind: ModifyBeforeDeserialization, source: Some(\"FailingInterceptorC\") }, raw: Response { status: 200, version: HTTP/1.1, headers: {}, body: SdkBody { inner: Once(None), retryable: true } } })""#.to_string();
        interceptor_error_handling_test!(
            modify_before_deserialization,
            &mut BeforeDeserializationInterceptorContextMut<'_>,
            expected
        );
    }

    #[tokio::test]
    #[traced_test]
    async fn test_read_before_deserialization_error_handling() {
        let expected = r#""ResponseError(ResponseError { source: InterceptorError { kind: ReadBeforeDeserialization, source: Some(\"FailingInterceptorC\") }, raw: Response { status: 200, version: HTTP/1.1, headers: {}, body: SdkBody { inner: Once(None), retryable: true } } })""#.to_string();
        interceptor_error_handling_test!(
            read_before_deserialization,
            &BeforeDeserializationInterceptorContextRef<'_>,
            expected
        );
    }

    #[tokio::test]
    #[traced_test]
    async fn test_read_after_deserialization_error_handling() {
        let expected = r#""ResponseError(ResponseError { source: InterceptorError { kind: ReadAfterDeserialization, source: Some(\"FailingInterceptorC\") }, raw: Response { status: 200, version: HTTP/1.1, headers: {}, body: SdkBody { inner: Once(Some(b\"\")), retryable: true } } })""#.to_string();
        interceptor_error_handling_test!(
            read_after_deserialization,
            &AfterDeserializationInterceptorContextRef<'_>,
            expected
        );
    }

    #[tokio::test]
    #[traced_test]
    async fn test_modify_before_attempt_completion_error_handling() {
        let expected = r#""ResponseError(ResponseError { source: InterceptorError { kind: ModifyBeforeAttemptCompletion, source: Some(\"FailingInterceptorC\") }, raw: Response { status: 200, version: HTTP/1.1, headers: {}, body: SdkBody { inner: Once(Some(b\"\")), retryable: true } } })""#.to_string();
        interceptor_error_handling_test!(
            modify_before_attempt_completion,
            &mut FinalizerInterceptorContextMut<'_>,
            expected
        );
    }

    #[tokio::test]
    #[traced_test]
    async fn test_read_after_attempt_error_handling() {
        let expected = r#""ResponseError(ResponseError { source: InterceptorError { kind: ReadAfterAttempt, source: Some(\"FailingInterceptorC\") }, raw: Response { status: 200, version: HTTP/1.1, headers: {}, body: SdkBody { inner: Once(Some(b\"\")), retryable: true } } })""#.to_string();
        interceptor_error_handling_test!(
            read_after_attempt,
            &FinalizerInterceptorContextRef<'_>,
            expected
        );
    }

    #[tokio::test]
    #[traced_test]
    async fn test_modify_before_completion_error_handling() {
        let expected = r#""ResponseError(ResponseError { source: InterceptorError { kind: ModifyBeforeCompletion, source: Some(\"FailingInterceptorC\") }, raw: Response { status: 200, version: HTTP/1.1, headers: {}, body: SdkBody { inner: Once(Some(b\"\")), retryable: true } } })""#.to_string();
        interceptor_error_handling_test!(
            modify_before_completion,
            &mut FinalizerInterceptorContextMut<'_>,
            expected
        );
    }

    #[tokio::test]
    #[traced_test]
    async fn test_read_after_execution_error_handling() {
        let expected = r#""ResponseError(ResponseError { source: InterceptorError { kind: ReadAfterExecution, source: Some(\"FailingInterceptorC\") }, raw: Response { status: 200, version: HTTP/1.1, headers: {}, body: SdkBody { inner: Once(Some(b\"\")), retryable: true } } })""#.to_string();
        interceptor_error_handling_test!(
            read_after_execution,
            &FinalizerInterceptorContextRef<'_>,
            expected
        );
    }

    macro_rules! interceptor_error_redirection_test {
        ($origin_interceptor:ident, $origin_ctx:ty, $destination_interceptor:ident, $destination_ctx:ty, $expected:expr) => {
            #[derive(Debug)]
            struct OriginInterceptor;
            impl Interceptor for OriginInterceptor {
                fn $origin_interceptor(
                    &self,
                    _ctx: $origin_ctx,
                    _cfg: &mut ConfigBag,
                ) -> Result<(), BoxError> {
                    tracing::debug!("OriginInterceptor called!");
                    Err("OriginInterceptor".into())
                }
            }

            #[derive(Debug)]
            struct DestinationInterceptor;
            impl Interceptor for DestinationInterceptor {
                fn $destination_interceptor(
                    &self,
                    _ctx: $destination_ctx,
                    _cfg: &mut ConfigBag,
                ) -> Result<(), BoxError> {
                    tracing::debug!("DestinationInterceptor called!");
                    Err("DestinationInterceptor".into())
                }
            }

            #[derive(Debug)]
            struct InterceptorsTestOperationRuntimePlugin;

            impl RuntimePlugin for InterceptorsTestOperationRuntimePlugin {
                fn configure(
                    &self,
                    _cfg: &mut ConfigBag,
                    interceptors: &mut InterceptorRegistrar,
                ) -> Result<(), BoxError> {
                    interceptors.register(SharedInterceptor::new(OriginInterceptor));
                    interceptors.register(SharedInterceptor::new(DestinationInterceptor));

                    Ok(())
                }
            }

            let input = TypeErasedBox::new(Box::new(()));
            let runtime_plugins = RuntimePlugins::new()
                .with_operation_plugin(TestOperationRuntimePlugin)
                .with_operation_plugin(AnonymousAuthRuntimePlugin)
                .with_operation_plugin(InterceptorsTestOperationRuntimePlugin);
            let actual = invoke(input, &runtime_plugins)
                .await
                .expect_err("should error");
            let actual = format!("{:?}", actual);
            assert_eq!($expected, format!("{:?}", actual));

            assert!(logs_contain("OriginInterceptor called!"));
            assert!(logs_contain("DestinationInterceptor called!"));
        };
    }

    #[tokio::test]
    #[traced_test]
    async fn test_read_before_execution_error_causes_jump_to_modify_before_completion() {
        let expected = r#""ConstructionFailure(ConstructionFailure { source: InterceptorError { kind: ModifyBeforeCompletion, source: Some(\"DestinationInterceptor\") } })""#.to_string();
        interceptor_error_redirection_test!(
            read_before_execution,
            &BeforeSerializationInterceptorContextRef<'_>,
            modify_before_completion,
            &mut FinalizerInterceptorContextMut<'_>,
            expected
        );
    }

    #[tokio::test]
    #[traced_test]
    async fn test_modify_before_serialization_error_causes_jump_to_modify_before_completion() {
        let expected = r#""ConstructionFailure(ConstructionFailure { source: InterceptorError { kind: ModifyBeforeCompletion, source: Some(\"DestinationInterceptor\") } })""#.to_string();
        interceptor_error_redirection_test!(
            modify_before_serialization,
            &mut BeforeSerializationInterceptorContextMut<'_>,
            modify_before_completion,
            &mut FinalizerInterceptorContextMut<'_>,
            expected
        );
    }

    #[tokio::test]
    #[traced_test]
    async fn test_read_before_serialization_error_causes_jump_to_modify_before_completion() {
        let expected = r#""ConstructionFailure(ConstructionFailure { source: InterceptorError { kind: ModifyBeforeCompletion, source: Some(\"DestinationInterceptor\") } })""#.to_string();
        interceptor_error_redirection_test!(
            read_before_serialization,
            &BeforeSerializationInterceptorContextRef<'_>,
            modify_before_completion,
            &mut FinalizerInterceptorContextMut<'_>,
            expected
        );
    }

    #[tokio::test]
    #[traced_test]
    async fn test_read_after_serialization_error_causes_jump_to_modify_before_completion() {
        let expected = r#""DispatchFailure(DispatchFailure { source: ConnectorError { kind: Other(None), source: InterceptorError { kind: ModifyBeforeCompletion, source: Some(\"DestinationInterceptor\") }, connection: Unknown } })""#.to_string();
        interceptor_error_redirection_test!(
            read_after_serialization,
            &BeforeTransmitInterceptorContextRef<'_>,
            modify_before_completion,
            &mut FinalizerInterceptorContextMut<'_>,
            expected
        );
    }

    #[tokio::test]
    #[traced_test]
    async fn test_modify_before_retry_loop_error_causes_jump_to_modify_before_completion() {
        let expected = r#""DispatchFailure(DispatchFailure { source: ConnectorError { kind: Other(None), source: InterceptorError { kind: ModifyBeforeCompletion, source: Some(\"DestinationInterceptor\") }, connection: Unknown } })""#.to_string();
        interceptor_error_redirection_test!(
            modify_before_retry_loop,
            &mut BeforeTransmitInterceptorContextMut<'_>,
            modify_before_completion,
            &mut FinalizerInterceptorContextMut<'_>,
            expected
        );
    }

    #[tokio::test]
    #[traced_test]
    async fn test_read_before_attempt_error_causes_jump_to_modify_before_attempt_completion() {
        let expected = r#""DispatchFailure(DispatchFailure { source: ConnectorError { kind: Other(None), source: InterceptorError { kind: ModifyBeforeAttemptCompletion, source: Some(\"DestinationInterceptor\") }, connection: Unknown } })""#.to_string();
        interceptor_error_redirection_test!(
            read_before_attempt,
            &BeforeTransmitInterceptorContextRef<'_>,
            modify_before_attempt_completion,
            &mut FinalizerInterceptorContextMut<'_>,
            expected
        );
    }

    #[tokio::test]
    #[traced_test]
    async fn test_modify_before_signing_error_causes_jump_to_modify_before_attempt_completion() {
        let expected = r#""DispatchFailure(DispatchFailure { source: ConnectorError { kind: Other(None), source: InterceptorError { kind: ModifyBeforeAttemptCompletion, source: Some(\"DestinationInterceptor\") }, connection: Unknown } })""#.to_string();
        interceptor_error_redirection_test!(
            modify_before_signing,
            &mut BeforeTransmitInterceptorContextMut<'_>,
            modify_before_attempt_completion,
            &mut FinalizerInterceptorContextMut<'_>,
            expected
        );
    }

    #[tokio::test]
    #[traced_test]
    async fn test_read_before_signing_error_causes_jump_to_modify_before_attempt_completion() {
        let expected = r#""DispatchFailure(DispatchFailure { source: ConnectorError { kind: Other(None), source: InterceptorError { kind: ModifyBeforeAttemptCompletion, source: Some(\"DestinationInterceptor\") }, connection: Unknown } })""#.to_string();
        interceptor_error_redirection_test!(
            read_before_signing,
            &BeforeTransmitInterceptorContextRef<'_>,
            modify_before_attempt_completion,
            &mut FinalizerInterceptorContextMut<'_>,
            expected
        );
    }

    #[tokio::test]
    #[traced_test]
    async fn test_read_after_signing_error_causes_jump_to_modify_before_attempt_completion() {
        let expected = r#""DispatchFailure(DispatchFailure { source: ConnectorError { kind: Other(None), source: InterceptorError { kind: ModifyBeforeAttemptCompletion, source: Some(\"DestinationInterceptor\") }, connection: Unknown } })""#.to_string();
        interceptor_error_redirection_test!(
            read_after_signing,
            &BeforeTransmitInterceptorContextRef<'_>,
            modify_before_attempt_completion,
            &mut FinalizerInterceptorContextMut<'_>,
            expected
        );
    }

    #[tokio::test]
    #[traced_test]
    async fn test_modify_before_transmit_error_causes_jump_to_modify_before_attempt_completion() {
        let expected = r#""DispatchFailure(DispatchFailure { source: ConnectorError { kind: Other(None), source: InterceptorError { kind: ModifyBeforeAttemptCompletion, source: Some(\"DestinationInterceptor\") }, connection: Unknown } })""#.to_string();
        interceptor_error_redirection_test!(
            modify_before_transmit,
            &mut BeforeTransmitInterceptorContextMut<'_>,
            modify_before_attempt_completion,
            &mut FinalizerInterceptorContextMut<'_>,
            expected
        );
    }

    #[tokio::test]
    #[traced_test]
    async fn test_read_before_transmit_error_causes_jump_to_modify_before_attempt_completion() {
        let expected = r#""DispatchFailure(DispatchFailure { source: ConnectorError { kind: Other(None), source: InterceptorError { kind: ModifyBeforeAttemptCompletion, source: Some(\"DestinationInterceptor\") }, connection: Unknown } })""#.to_string();
        interceptor_error_redirection_test!(
            read_before_transmit,
            &BeforeTransmitInterceptorContextRef<'_>,
            modify_before_attempt_completion,
            &mut FinalizerInterceptorContextMut<'_>,
            expected
        );
    }

    #[tokio::test]
    #[traced_test]
    async fn test_read_after_transmit_error_causes_jump_to_modify_before_attempt_completion() {
        let expected = r#""ResponseError(ResponseError { source: InterceptorError { kind: ModifyBeforeAttemptCompletion, source: Some(\"DestinationInterceptor\") }, raw: Response { status: 200, version: HTTP/1.1, headers: {}, body: SdkBody { inner: Once(None), retryable: true } } })""#.to_string();
        interceptor_error_redirection_test!(
            read_after_transmit,
            &BeforeDeserializationInterceptorContextRef<'_>,
            modify_before_attempt_completion,
            &mut FinalizerInterceptorContextMut<'_>,
            expected
        );
    }

    #[tokio::test]
    #[traced_test]
    async fn test_modify_before_deserialization_error_causes_jump_to_modify_before_attempt_completion(
    ) {
        let expected = r#""ResponseError(ResponseError { source: InterceptorError { kind: ModifyBeforeAttemptCompletion, source: Some(\"DestinationInterceptor\") }, raw: Response { status: 200, version: HTTP/1.1, headers: {}, body: SdkBody { inner: Once(None), retryable: true } } })""#.to_string();
        interceptor_error_redirection_test!(
            modify_before_deserialization,
            &mut BeforeDeserializationInterceptorContextMut<'_>,
            modify_before_attempt_completion,
            &mut FinalizerInterceptorContextMut<'_>,
            expected
        );
    }

    #[tokio::test]
    #[traced_test]
    async fn test_read_before_deserialization_error_causes_jump_to_modify_before_attempt_completion(
    ) {
        let expected = r#""ResponseError(ResponseError { source: InterceptorError { kind: ModifyBeforeAttemptCompletion, source: Some(\"DestinationInterceptor\") }, raw: Response { status: 200, version: HTTP/1.1, headers: {}, body: SdkBody { inner: Once(None), retryable: true } } })""#.to_string();
        interceptor_error_redirection_test!(
            read_before_deserialization,
            &BeforeDeserializationInterceptorContextRef<'_>,
            modify_before_attempt_completion,
            &mut FinalizerInterceptorContextMut<'_>,
            expected
        );
    }

    #[tokio::test]
    #[traced_test]
    async fn test_read_after_deserialization_error_causes_jump_to_modify_before_attempt_completion()
    {
        let expected = r#""ResponseError(ResponseError { source: InterceptorError { kind: ModifyBeforeAttemptCompletion, source: Some(\"DestinationInterceptor\") }, raw: Response { status: 200, version: HTTP/1.1, headers: {}, body: SdkBody { inner: Once(Some(b\"\")), retryable: true } } })""#.to_string();
        interceptor_error_redirection_test!(
            read_after_deserialization,
            &AfterDeserializationInterceptorContextRef<'_>,
            modify_before_attempt_completion,
            &mut FinalizerInterceptorContextMut<'_>,
            expected
        );
    }

    #[tokio::test]
    #[traced_test]
    async fn test_modify_before_attempt_completion_error_causes_jump_to_read_after_attempt() {
        let expected = r#""ResponseError(ResponseError { source: InterceptorError { kind: ReadAfterAttempt, source: Some(\"DestinationInterceptor\") }, raw: Response { status: 200, version: HTTP/1.1, headers: {}, body: SdkBody { inner: Once(Some(b\"\")), retryable: true } } })""#.to_string();
        interceptor_error_redirection_test!(
            modify_before_attempt_completion,
            &mut FinalizerInterceptorContextMut<'_>,
            read_after_attempt,
            &FinalizerInterceptorContextRef<'_>,
            expected
        );
    }

    // #[tokio::test]
    // #[traced_test]
    // async fn test_read_after_attempt_error_causes_jump_to_modify_before_attempt_completion() {
    //     todo!("I'm confused by the behavior described in the spec")
    // }

    #[tokio::test]
    #[traced_test]
    async fn test_modify_before_completion_error_causes_jump_to_read_after_execution() {
        let expected = r#""ResponseError(ResponseError { source: InterceptorError { kind: ReadAfterExecution, source: Some(\"DestinationInterceptor\") }, raw: Response { status: 200, version: HTTP/1.1, headers: {}, body: SdkBody { inner: Once(Some(b\"\")), retryable: true } } })""#.to_string();
        interceptor_error_redirection_test!(
            modify_before_completion,
            &mut FinalizerInterceptorContextMut<'_>,
            read_after_execution,
            &FinalizerInterceptorContextRef<'_>,
            expected
        );
    }
}<|MERGE_RESOLUTION|>--- conflicted
+++ resolved
@@ -119,19 +119,10 @@
     // Load the request body into memory if configured to do so
     if let LoadedRequestBody::Requested = cfg.loaded_request_body() {
         let mut body = SdkBody::taken();
-<<<<<<< HEAD
-        mem::swap(
-            &mut body,
-            ctx.request_mut().expect("request exists").body_mut(),
-        );
-        let loaded_body = halt_on_err!([ctx] => ByteStream::new(body).collect().await).into_bytes();
-        *ctx.request_mut().expect("request exists").body_mut() = SdkBody::from(loaded_body.clone());
-=======
         let req = ctx.request_mut().expect("request exists");
         mem::swap(&mut body, req.body_mut());
         let loaded_body = halt_on_err!([ctx] => ByteStream::new(body).collect().await).into_bytes();
         *req.body_mut() = SdkBody::from(loaded_body.clone());
->>>>>>> 303d99b6
         cfg.set_loaded_request_body(LoadedRequestBody::Loaded(loaded_body));
     }
 
@@ -156,12 +147,6 @@
         }
     }
 
-<<<<<<< HEAD
-    loop {
-        if !ctx.rewind(cfg) {
-            break;
-        }
-=======
     // Save a request checkpoint before we make the request. This will allow us to "rewind"
     // the request in the case of retry attempts.
     ctx.save_checkpoint();
@@ -179,7 +164,6 @@
         }
         // Track which attempt we're currently on.
         cfg.put::<RequestAttempts>(i.into());
->>>>>>> 303d99b6
         let attempt_timeout_config = cfg.maybe_timeout_config(TimeoutKind::OperationAttempt);
         let maybe_timeout = async {
             try_attempt(ctx, cfg, interceptors).await;
@@ -189,10 +173,7 @@
         .maybe_timeout_with_config(attempt_timeout_config)
         .await
         .map_err(OrchestratorError::other);
-<<<<<<< HEAD
-=======
-
->>>>>>> 303d99b6
+
         // We continue when encountering a timeout error. The retry classifier will decide what to do with it.
         continue_on_err!([ctx] => maybe_timeout);
 
@@ -207,13 +188,9 @@
                 break;
             }
             ShouldAttempt::YesAfterDelay(delay) => {
-<<<<<<< HEAD
-                let sleep_impl = halt_on_err!([ctx] => cfg.sleep_impl().ok_or(OrchestratorError::other("The retry strategy requested a delay before sending the next request, but no 'async sleep' implementation was set.")));
-=======
                 let sleep_impl = halt_on_err!([ctx] => cfg.sleep_impl().ok_or(OrchestratorError::other(
                     "The retry strategy requested a delay before sending the next request, but no 'async sleep' implementation was set."
                 )));
->>>>>>> 303d99b6
                 sleep_impl.sleep(delay).await;
                 continue;
             }
