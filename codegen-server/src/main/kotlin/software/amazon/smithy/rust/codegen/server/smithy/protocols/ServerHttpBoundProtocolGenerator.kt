--- conflicted
+++ resolved
@@ -218,13 +218,6 @@
                 )
             }
         }
-<<<<<<< HEAD
-        // This checks for the expected `Content-Type` header if the `@httpPayload` trait is present, as dictated by
-        // the core Smithy library, which _does not_ require deserializing the payload.
-        // If no members have `@httpPayload`, the expected `Content-Type` header as dictated _by the protocol_ is
-        // checked later on for non-streaming operations, in `serverRenderShapeParser`: that check _does_ require at
-        // least buffering the entire payload, since the check must only be performed if the payload is empty.
-=======
         val verifyAcceptHeaderStaticContentTypeInit = writable {
             httpBindingResolver.responseContentType(operationShape)?.also { contentType ->
                 val init = when (contentType) {
@@ -241,7 +234,11 @@
                 rustTemplate(init, *codegenScope)
             }
         }
->>>>>>> 54c3ede8
+        // This checks for the expected `Content-Type` header if the `@httpPayload` trait is present, as dictated by
+        // the core Smithy library, which _does not_ require deserializing the payload.
+        // If no members have `@httpPayload`, the expected `Content-Type` header as dictated _by the protocol_ is
+        // checked later on for non-streaming operations, in `serverRenderShapeParser`: that check _does_ require at
+        // least buffering the entire payload, since the check must only be performed if the payload is empty.
         val verifyRequestContentTypeHeader = writable {
             operationShape
                 .inputShape(model)
@@ -255,13 +252,7 @@
                         val expectedRequestContentType = httpBindingResolver.requestContentType(operationShape)!!
                         rustTemplate(
                             """
-<<<<<<< HEAD
-                            if #{SmithyHttpServer}::protocols::content_type_header_classifier(request.headers(), Some("$expectedRequestContentType")).is_err() {
-                                return Err(#{RuntimeError}::UnsupportedMediaType);
-                            }
-=======
                             #{SmithyHttpServer}::protocol::content_type_header_classifier(request.headers(), $expectedRequestContentType)?;
->>>>>>> 54c3ede8
                             """,
                             *codegenScope,
                         )
@@ -713,12 +704,8 @@
             rustBlock("if !bytes.is_empty()") {
                 rustTemplate(
                     """
-<<<<<<< HEAD
-                    #{SmithyHttpServer}::protocols::content_type_header_classifier(&parts.headers, Some("$expectedRequestContentType"))?;
+                    #{SmithyHttpServer}::protocol::content_type_header_classifier(&parts.headers, Some("$expectedRequestContentType"))?;
                     input = #{parser}(bytes.as_ref(), input)?;
-=======
-                    #{SmithyHttpServer}::protocol::content_type_header_classifier(&parts.headers, Some("application/json"))?;
->>>>>>> 54c3ede8
                     """,
                     *codegenScope,
                     "parser" to parser,
