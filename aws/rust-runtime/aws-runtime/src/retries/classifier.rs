/*
 * Copyright Amazon.com, Inc. or its affiliates. All Rights Reserved.
 * SPDX-License-Identifier: Apache-2.0
 */

use aws_smithy_http::http::HttpHeaders;
use aws_smithy_runtime_api::client::interceptors::InterceptorContext;
<<<<<<< HEAD
=======
use aws_smithy_runtime_api::client::orchestrator::OrchestratorError;
>>>>>>> 303d99b6
use aws_smithy_runtime_api::client::retries::{ClassifyRetry, RetryReason};
use aws_smithy_types::error::metadata::ProvideErrorMetadata;
use aws_smithy_types::retry::ErrorKind;
use std::error::Error as StdError;
use std::marker::PhantomData;

/// AWS error codes that represent throttling errors.
pub const THROTTLING_ERRORS: &[&str] = &[
    "Throttling",
    "ThrottlingException",
    "ThrottledException",
    "RequestThrottledException",
    "TooManyRequestsException",
    "ProvisionedThroughputExceededException",
    "TransactionInProgressException",
    "RequestLimitExceeded",
    "BandwidthLimitExceeded",
    "LimitExceededException",
    "RequestThrottled",
    "SlowDown",
    "PriorRequestNotComplete",
    "EC2ThrottledException",
];

/// AWS error codes that represent transient errors.
pub const TRANSIENT_ERRORS: &[&str] = &["RequestTimeout", "RequestTimeoutException"];

/// A retry classifier for determining if the response sent by an AWS service requires a retry.
<<<<<<< HEAD
#[derive(Debug)]
pub struct AwsErrorCodeClassifier<E>
where
    E: StdError + ProvideErrorMetadata + Send + Sync + 'static,
{
    _inner: PhantomData<E>,
}

impl<E> AwsErrorCodeClassifier<E>
where
    E: StdError + ProvideErrorMetadata + Send + Sync + 'static,
{
    /// Create a new AwsErrorCodeClassifier
    pub fn new() -> Self {
        Self::default()
    }
}

impl<E> Default for AwsErrorCodeClassifier<E>
where
    E: StdError + ProvideErrorMetadata + Send + Sync + 'static,
{
    fn default() -> Self {
=======
#[derive(Debug, Default)]
pub struct AwsErrorCodeClassifier<E> {
    _inner: PhantomData<E>,
}

impl<E> AwsErrorCodeClassifier<E> {
    /// Create a new AwsErrorCodeClassifier
    pub fn new() -> Self {
>>>>>>> 303d99b6
        Self {
            _inner: PhantomData,
        }
    }
}

impl<E> ClassifyRetry for AwsErrorCodeClassifier<E>
where
    E: StdError + ProvideErrorMetadata + Send + Sync + 'static,
{
    fn classify_retry(&self, ctx: &InterceptorContext) -> Option<RetryReason> {
<<<<<<< HEAD
        // Check for a result
        let output_or_error = match ctx.output_or_error() {
            Some(output) => output,
            None => return None,
        };

        // Check for an error
        let error = match output_or_error {
            Ok(_) => return None,
            Err(err) => err,
        };

        // Check that the error is an operation error
        let error = match error.as_operation_error() {
            Some(err) => err,
            None => return None,
        };

        // Downcast the error
        let error = match error.downcast_ref::<E>() {
            Some(err) => err,
            None => {
                panic!("can't downcast {error:#?}, wtf is it?");
            }
        };
=======
        let error = ctx
            .output_or_error()?
            .err()
            .and_then(OrchestratorError::as_operation_error)?
            .downcast_ref::<E>()?;
>>>>>>> 303d99b6

        if let Some(error_code) = error.code() {
            if THROTTLING_ERRORS.contains(&error_code) {
                return Some(RetryReason::Error(ErrorKind::ThrottlingError));
            } else if TRANSIENT_ERRORS.contains(&error_code) {
                return Some(RetryReason::Error(ErrorKind::TransientError));
            }
        };

        None
    }

    fn name(&self) -> &'static str {
        "AWS Error Code"
    }
}

/// A retry classifier that checks for `x-amz-retry-after` headers. If one is found, a
/// [`RetryReason::Explicit`] is returned containing the duration to wait before retrying.
#[derive(Debug, Default)]
pub struct AmzRetryAfterHeaderClassifier;

<<<<<<< HEAD
=======
impl AmzRetryAfterHeaderClassifier {
    /// Create a new `AmzRetryAfterHeaderClassifier`.
    pub fn new() -> Self {
        Self
    }
}

>>>>>>> 303d99b6
impl ClassifyRetry for AmzRetryAfterHeaderClassifier {
    fn classify_retry(&self, ctx: &InterceptorContext) -> Option<RetryReason> {
        ctx.response()
            .and_then(|res| res.http_headers().get("x-amz-retry-after"))
            .and_then(|header| header.to_str().ok())
            .and_then(|header| header.parse::<u64>().ok())
            .map(|retry_after_delay| {
                RetryReason::Explicit(std::time::Duration::from_millis(retry_after_delay))
            })
    }

    fn name(&self) -> &'static str {
        "'Retry After' Header"
    }
}

#[cfg(test)]
mod test {
    use super::{AmzRetryAfterHeaderClassifier, AwsErrorCodeClassifier};
    use aws_smithy_http::body::SdkBody;
    use aws_smithy_runtime_api::client::interceptors::InterceptorContext;
    use aws_smithy_runtime_api::client::orchestrator::OrchestratorError;
    use aws_smithy_runtime_api::client::retries::{ClassifyRetry, RetryReason};
<<<<<<< HEAD
    use aws_smithy_runtime_api::type_erasure::{TypeErasedBox, TypeErasedError};
=======
>>>>>>> 303d99b6
    use aws_smithy_types::error::metadata::ProvideErrorMetadata;
    use aws_smithy_types::error::ErrorMetadata;
    use aws_smithy_types::retry::{ErrorKind, ProvideErrorKind};
    use aws_smithy_types::type_erasure::{TypeErasedBox, TypeErasedError};
    use std::fmt;
    use std::time::Duration;

    #[derive(Debug)]
    struct UnmodeledError;

    impl fmt::Display for UnmodeledError {
        fn fmt(&self, f: &mut fmt::Formatter<'_>) -> fmt::Result {
            write!(f, "UnmodeledError")
        }
    }

    impl std::error::Error for UnmodeledError {}

    impl ProvideErrorKind for UnmodeledError {
        fn retryable_error_kind(&self) -> Option<ErrorKind> {
            None
        }

        fn code(&self) -> Option<&str> {
            None
        }
    }

    #[derive(Debug)]
    struct CodedError {
        metadata: ErrorMetadata,
    }

    impl CodedError {
        fn new(code: &'static str) -> Self {
            Self {
                metadata: ErrorMetadata::builder().code(code).build(),
            }
        }
    }

    impl fmt::Display for CodedError {
        fn fmt(&self, f: &mut fmt::Formatter<'_>) -> fmt::Result {
            write!(f, "Coded Error")
        }
    }

    impl std::error::Error for CodedError {}

    impl ProvideErrorMetadata for CodedError {
        fn meta(&self) -> &ErrorMetadata {
            &self.metadata
        }
    }

    #[test]
    fn classify_by_error_code() {
        let policy = AwsErrorCodeClassifier::<CodedError>::new();
<<<<<<< HEAD
        let mut ctx = InterceptorContext::new(TypeErasedBox::doesnt_matter());
=======
        let mut ctx = InterceptorContext::new(TypeErasedBox::new("doesntmatter"));
>>>>>>> 303d99b6
        ctx.set_output_or_error(Err(OrchestratorError::operation(TypeErasedError::new(
            CodedError::new("Throttling"),
        ))));

        assert_eq!(
            policy.classify_retry(&ctx),
            Some(RetryReason::Error(ErrorKind::ThrottlingError))
        );

<<<<<<< HEAD
        let mut ctx = InterceptorContext::new(TypeErasedBox::doesnt_matter());
=======
        let mut ctx = InterceptorContext::new(TypeErasedBox::new("doesntmatter"));
>>>>>>> 303d99b6
        ctx.set_output_or_error(Err(OrchestratorError::operation(TypeErasedError::new(
            CodedError::new("RequestTimeout"),
        ))));
        assert_eq!(
            policy.classify_retry(&ctx),
            Some(RetryReason::Error(ErrorKind::TransientError))
        )
    }

    #[test]
    fn classify_generic() {
        let policy = AwsErrorCodeClassifier::<ErrorMetadata>::new();
        let err = aws_smithy_types::Error::builder().code("SlowDown").build();
        let test_response = http::Response::new("OK").map(SdkBody::from);

<<<<<<< HEAD
        let mut ctx = InterceptorContext::new(TypeErasedBox::doesnt_matter());
=======
        let mut ctx = InterceptorContext::new(TypeErasedBox::new("doesntmatter"));
>>>>>>> 303d99b6
        ctx.set_response(test_response);
        ctx.set_output_or_error(Err(OrchestratorError::operation(TypeErasedError::new(err))));

        assert_eq!(
            policy.classify_retry(&ctx),
            Some(RetryReason::Error(ErrorKind::ThrottlingError))
        );
    }

    #[test]
    fn test_retry_after_header() {
        let policy = AmzRetryAfterHeaderClassifier;
        let res = http::Response::builder()
            .header("x-amz-retry-after", "5000")
            .body("retry later")
            .unwrap()
            .map(SdkBody::from);
<<<<<<< HEAD
        let mut ctx = InterceptorContext::new(TypeErasedBox::doesnt_matter());
=======
        let mut ctx = InterceptorContext::new(TypeErasedBox::new("doesntmatter"));
>>>>>>> 303d99b6
        ctx.set_response(res);
        ctx.set_output_or_error(Err(OrchestratorError::operation(TypeErasedError::new(
            UnmodeledError,
        ))));

        assert_eq!(
            policy.classify_retry(&ctx),
            Some(RetryReason::Explicit(Duration::from_millis(5000))),
        );
    }
}<|MERGE_RESOLUTION|>--- conflicted
+++ resolved
@@ -5,10 +5,7 @@
 
 use aws_smithy_http::http::HttpHeaders;
 use aws_smithy_runtime_api::client::interceptors::InterceptorContext;
-<<<<<<< HEAD
-=======
 use aws_smithy_runtime_api::client::orchestrator::OrchestratorError;
->>>>>>> 303d99b6
 use aws_smithy_runtime_api::client::retries::{ClassifyRetry, RetryReason};
 use aws_smithy_types::error::metadata::ProvideErrorMetadata;
 use aws_smithy_types::retry::ErrorKind;
@@ -37,31 +34,6 @@
 pub const TRANSIENT_ERRORS: &[&str] = &["RequestTimeout", "RequestTimeoutException"];
 
 /// A retry classifier for determining if the response sent by an AWS service requires a retry.
-<<<<<<< HEAD
-#[derive(Debug)]
-pub struct AwsErrorCodeClassifier<E>
-where
-    E: StdError + ProvideErrorMetadata + Send + Sync + 'static,
-{
-    _inner: PhantomData<E>,
-}
-
-impl<E> AwsErrorCodeClassifier<E>
-where
-    E: StdError + ProvideErrorMetadata + Send + Sync + 'static,
-{
-    /// Create a new AwsErrorCodeClassifier
-    pub fn new() -> Self {
-        Self::default()
-    }
-}
-
-impl<E> Default for AwsErrorCodeClassifier<E>
-where
-    E: StdError + ProvideErrorMetadata + Send + Sync + 'static,
-{
-    fn default() -> Self {
-=======
 #[derive(Debug, Default)]
 pub struct AwsErrorCodeClassifier<E> {
     _inner: PhantomData<E>,
@@ -70,7 +42,6 @@
 impl<E> AwsErrorCodeClassifier<E> {
     /// Create a new AwsErrorCodeClassifier
     pub fn new() -> Self {
->>>>>>> 303d99b6
         Self {
             _inner: PhantomData,
         }
@@ -82,39 +53,11 @@
     E: StdError + ProvideErrorMetadata + Send + Sync + 'static,
 {
     fn classify_retry(&self, ctx: &InterceptorContext) -> Option<RetryReason> {
-<<<<<<< HEAD
-        // Check for a result
-        let output_or_error = match ctx.output_or_error() {
-            Some(output) => output,
-            None => return None,
-        };
-
-        // Check for an error
-        let error = match output_or_error {
-            Ok(_) => return None,
-            Err(err) => err,
-        };
-
-        // Check that the error is an operation error
-        let error = match error.as_operation_error() {
-            Some(err) => err,
-            None => return None,
-        };
-
-        // Downcast the error
-        let error = match error.downcast_ref::<E>() {
-            Some(err) => err,
-            None => {
-                panic!("can't downcast {error:#?}, wtf is it?");
-            }
-        };
-=======
         let error = ctx
             .output_or_error()?
             .err()
             .and_then(OrchestratorError::as_operation_error)?
             .downcast_ref::<E>()?;
->>>>>>> 303d99b6
 
         if let Some(error_code) = error.code() {
             if THROTTLING_ERRORS.contains(&error_code) {
@@ -137,8 +80,6 @@
 #[derive(Debug, Default)]
 pub struct AmzRetryAfterHeaderClassifier;
 
-<<<<<<< HEAD
-=======
 impl AmzRetryAfterHeaderClassifier {
     /// Create a new `AmzRetryAfterHeaderClassifier`.
     pub fn new() -> Self {
@@ -146,7 +87,6 @@
     }
 }
 
->>>>>>> 303d99b6
 impl ClassifyRetry for AmzRetryAfterHeaderClassifier {
     fn classify_retry(&self, ctx: &InterceptorContext) -> Option<RetryReason> {
         ctx.response()
@@ -170,10 +110,6 @@
     use aws_smithy_runtime_api::client::interceptors::InterceptorContext;
     use aws_smithy_runtime_api::client::orchestrator::OrchestratorError;
     use aws_smithy_runtime_api::client::retries::{ClassifyRetry, RetryReason};
-<<<<<<< HEAD
-    use aws_smithy_runtime_api::type_erasure::{TypeErasedBox, TypeErasedError};
-=======
->>>>>>> 303d99b6
     use aws_smithy_types::error::metadata::ProvideErrorMetadata;
     use aws_smithy_types::error::ErrorMetadata;
     use aws_smithy_types::retry::{ErrorKind, ProvideErrorKind};
@@ -232,11 +168,7 @@
     #[test]
     fn classify_by_error_code() {
         let policy = AwsErrorCodeClassifier::<CodedError>::new();
-<<<<<<< HEAD
-        let mut ctx = InterceptorContext::new(TypeErasedBox::doesnt_matter());
-=======
-        let mut ctx = InterceptorContext::new(TypeErasedBox::new("doesntmatter"));
->>>>>>> 303d99b6
+        let mut ctx = InterceptorContext::new(TypeErasedBox::new("doesntmatter"));
         ctx.set_output_or_error(Err(OrchestratorError::operation(TypeErasedError::new(
             CodedError::new("Throttling"),
         ))));
@@ -246,11 +178,7 @@
             Some(RetryReason::Error(ErrorKind::ThrottlingError))
         );
 
-<<<<<<< HEAD
-        let mut ctx = InterceptorContext::new(TypeErasedBox::doesnt_matter());
-=======
-        let mut ctx = InterceptorContext::new(TypeErasedBox::new("doesntmatter"));
->>>>>>> 303d99b6
+        let mut ctx = InterceptorContext::new(TypeErasedBox::new("doesntmatter"));
         ctx.set_output_or_error(Err(OrchestratorError::operation(TypeErasedError::new(
             CodedError::new("RequestTimeout"),
         ))));
@@ -266,11 +194,7 @@
         let err = aws_smithy_types::Error::builder().code("SlowDown").build();
         let test_response = http::Response::new("OK").map(SdkBody::from);
 
-<<<<<<< HEAD
-        let mut ctx = InterceptorContext::new(TypeErasedBox::doesnt_matter());
-=======
-        let mut ctx = InterceptorContext::new(TypeErasedBox::new("doesntmatter"));
->>>>>>> 303d99b6
+        let mut ctx = InterceptorContext::new(TypeErasedBox::new("doesntmatter"));
         ctx.set_response(test_response);
         ctx.set_output_or_error(Err(OrchestratorError::operation(TypeErasedError::new(err))));
 
@@ -288,11 +212,7 @@
             .body("retry later")
             .unwrap()
             .map(SdkBody::from);
-<<<<<<< HEAD
-        let mut ctx = InterceptorContext::new(TypeErasedBox::doesnt_matter());
-=======
-        let mut ctx = InterceptorContext::new(TypeErasedBox::new("doesntmatter"));
->>>>>>> 303d99b6
+        let mut ctx = InterceptorContext::new(TypeErasedBox::new("doesntmatter"));
         ctx.set_response(res);
         ctx.set_output_or_error(Err(OrchestratorError::operation(TypeErasedError::new(
             UnmodeledError,
