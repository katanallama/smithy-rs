/*
 * Copyright Amazon.com, Inc. or its affiliates. All Rights Reserved.
 * SPDX-License-Identifier: Apache-2.0
 */

use aws_smithy_runtime::client::orchestrator::interceptors::ServiceClockSkew;
use aws_smithy_runtime_api::client::interceptors::{
    BeforeTransmitInterceptorContextMut, BoxError, Interceptor,
};
<<<<<<< HEAD
use aws_smithy_runtime_api::client::orchestrator::ConfigBagAccessors;
use aws_smithy_runtime_api::config_bag::ConfigBag;
=======
use aws_smithy_runtime_api::client::request_attempts::RequestAttempts;
use aws_smithy_types::config_bag::ConfigBag;
>>>>>>> 303d99b6
use aws_smithy_types::date_time::Format;
use aws_smithy_types::retry::RetryConfig;
use aws_smithy_types::DateTime;
use http::{HeaderName, HeaderValue};
use std::borrow::Cow;
use std::time::Duration;

#[allow(clippy::declare_interior_mutable_const)] // we will never mutate this
const AMZ_SDK_REQUEST: HeaderName = HeaderName::from_static("amz-sdk-request");

/// Generates and attaches a request header that communicates request-related metadata.
/// Examples include:
///
/// - When the client will time out this request.
/// - How many times the request has been retried.
/// - The maximum number of retries that the client will attempt.
#[non_exhaustive]
#[derive(Debug, Default)]
pub struct RequestInfoInterceptor {}

impl RequestInfoInterceptor {
    /// Creates a new `RequestInfoInterceptor`
    pub fn new() -> Self {
        RequestInfoInterceptor {}
    }
}

impl RequestInfoInterceptor {
    fn build_attempts_pair(
        &self,
        cfg: &ConfigBag,
    ) -> Option<(Cow<'static, str>, Cow<'static, str>)> {
        let request_attempts = cfg
            .get::<RequestAttempts>()
            .map(|r_a| r_a.attempts())
            .unwrap_or(0);
        let request_attempts = request_attempts.to_string();
        Some((Cow::Borrowed("attempt"), Cow::Owned(request_attempts)))
    }

    fn build_max_attempts_pair(
        &self,
        cfg: &ConfigBag,
    ) -> Option<(Cow<'static, str>, Cow<'static, str>)> {
        // TODO(enableNewSmithyRuntime) What config will we actually store in the bag? Will it be a whole config or just the max_attempts part?
        if let Some(retry_config) = cfg.get::<RetryConfig>() {
            let max_attempts = retry_config.max_attempts().to_string();
            Some((Cow::Borrowed("max"), Cow::Owned(max_attempts)))
        } else {
            None
        }
    }

    fn build_ttl_pair(&self, cfg: &ConfigBag) -> Option<(Cow<'static, str>, Cow<'static, str>)> {
        let timeout_config = cfg.timeout_config()?;
        let socket_read = timeout_config.read_timeout()?;
        let estimated_skew: Duration = cfg.get::<ServiceClockSkew>().cloned()?.into();
        let current_time = cfg.time_source().now();
        let ttl = current_time.checked_add(socket_read + estimated_skew)?;
<<<<<<< HEAD
        let timestamp = DateTime::from(ttl);
=======
        let mut timestamp = DateTime::from(ttl);
        // Set subsec_nanos to 0 so that the formatted `DateTime` won't have fractional seconds.
        timestamp.set_subsec_nanos(0);
>>>>>>> 303d99b6
        let mut formatted_timestamp = timestamp
            .fmt(Format::DateTime)
            .expect("the resulting DateTime will always be valid");

<<<<<<< HEAD
        if let Some(start_of_fractional_secs) = formatted_timestamp.rfind('.') {
            formatted_timestamp.truncate(start_of_fractional_secs)
        }

        // If the Z was removed when we deleted fractional seconds, re-add it
        if !formatted_timestamp.ends_with('Z') {
            formatted_timestamp.push('Z');
        }

=======
>>>>>>> 303d99b6
        // Remove dashes and colons
        formatted_timestamp = formatted_timestamp
            .chars()
            .filter(|&c| c != '-' && c != ':')
            .collect();

        Some((Cow::Borrowed("ttl"), Cow::Owned(formatted_timestamp)))
    }
}

impl Interceptor for RequestInfoInterceptor {
    fn modify_before_transmit(
        &self,
        context: &mut BeforeTransmitInterceptorContextMut<'_>,
        cfg: &mut ConfigBag,
    ) -> Result<(), BoxError> {
        let mut pairs = RequestPairs::new();
        if let Some(pair) = self.build_ttl_pair(cfg) {
            pairs = pairs.with_pair(pair);
        }
        if let Some(pair) = self.build_attempts_pair(cfg) {
            pairs = pairs.with_pair(pair);
        }
        if let Some(pair) = self.build_max_attempts_pair(cfg) {
            pairs = pairs.with_pair(pair);
        }

        let headers = context.request_mut().headers_mut();
        headers.insert(AMZ_SDK_REQUEST, pairs.try_into_header_value()?);

        Ok(())
    }
}

/// A builder for creating a `RequestPairs` header value. `RequestPairs` is used to generate a
/// retry information header that is sent with every request. The information conveyed by this
/// header allows services to anticipate whether a client will time out or retry a request.
#[derive(Default, Debug)]
pub struct RequestPairs {
    inner: Vec<(Cow<'static, str>, Cow<'static, str>)>,
}

impl RequestPairs {
    /// Creates a new `RequestPairs` builder.
    pub fn new() -> Self {
        Default::default()
    }

    /// Adds a pair to the `RequestPairs` builder.
    /// Only strings that can be converted to header values are considered valid.
    pub fn with_pair(
        mut self,
        pair: (impl Into<Cow<'static, str>>, impl Into<Cow<'static, str>>),
    ) -> Self {
        let pair = (pair.0.into(), pair.1.into());
        self.inner.push(pair);
        self
    }

    /// Converts the `RequestPairs` builder into a `HeaderValue`.
    pub fn try_into_header_value(self) -> Result<HeaderValue, BoxError> {
        self.try_into()
    }
}

impl TryFrom<RequestPairs> for HeaderValue {
    type Error = BoxError;

    fn try_from(value: RequestPairs) -> Result<Self, BoxError> {
        let mut pairs = String::new();
        for (key, value) in value.inner {
            if !pairs.is_empty() {
                pairs.push_str("; ");
            }

            pairs.push_str(&key);
            pairs.push('=');
            pairs.push_str(&value);
            continue;
        }
        HeaderValue::from_str(&pairs).map_err(Into::into)
    }
}

#[cfg(test)]
mod tests {
    use super::RequestInfoInterceptor;
    use crate::request_info::RequestPairs;
    use aws_smithy_http::body::SdkBody;
    use aws_smithy_runtime_api::client::interceptors::{Interceptor, InterceptorContext};
<<<<<<< HEAD
    use aws_smithy_runtime_api::config_bag::ConfigBag;
    use aws_smithy_runtime_api::type_erasure::TypeErasedBox;
=======
    use aws_smithy_types::config_bag::ConfigBag;
>>>>>>> 303d99b6
    use aws_smithy_types::retry::RetryConfig;
    use aws_smithy_types::timeout::TimeoutConfig;
    use aws_smithy_types::type_erasure::TypeErasedBox;
    use http::HeaderValue;
    use std::time::Duration;

    fn expect_header<'a>(context: &'a InterceptorContext, header_name: &str) -> &'a str {
        context
            .request()
            .expect("request is set")
            .headers()
            .get(header_name)
            .unwrap()
            .to_str()
            .unwrap()
    }

    #[test]
    fn test_request_pairs_for_initial_attempt() {
        let mut context = InterceptorContext::new(TypeErasedBox::doesnt_matter());
        context.enter_serialization_phase();
        context.set_request(http::Request::builder().body(SdkBody::empty()).unwrap());

        let mut config = ConfigBag::base();
        config.put(RetryConfig::standard());
        config.put(
            TimeoutConfig::builder()
                .read_timeout(Duration::from_secs(30))
                .build(),
        );

        let _ = context.take_input();
        context.enter_before_transmit_phase();
        let interceptor = RequestInfoInterceptor::new();
        let mut ctx = (&mut context).into();
        interceptor
            .modify_before_transmit(&mut ctx, &mut config)
            .unwrap();

        assert_eq!(
            expect_header(&context, "amz-sdk-request"),
            "attempt=0; max=3"
        );
    }

    #[test]
    fn test_header_value_from_request_pairs_supports_all_valid_characters() {
        // The list of valid characters is defined by an internal-only spec.
        let rp = RequestPairs::new()
            .with_pair(("allowed-symbols", "!#$&'*+-.^_`|~"))
            .with_pair(("allowed-digits", "01234567890"))
            .with_pair((
                "allowed-characters",
                "abcdefghijklmnopqrstuvwxyzABCDEFGHIJKLMNOPQRSTUVWXYZ",
            ))
            .with_pair(("allowed-whitespace", " \t"));
        let _header_value: HeaderValue = rp
            .try_into()
            .expect("request pairs can be converted into valid header value.");
    }
}<|MERGE_RESOLUTION|>--- conflicted
+++ resolved
@@ -7,19 +7,15 @@
 use aws_smithy_runtime_api::client::interceptors::{
     BeforeTransmitInterceptorContextMut, BoxError, Interceptor,
 };
-<<<<<<< HEAD
-use aws_smithy_runtime_api::client::orchestrator::ConfigBagAccessors;
-use aws_smithy_runtime_api::config_bag::ConfigBag;
-=======
 use aws_smithy_runtime_api::client::request_attempts::RequestAttempts;
 use aws_smithy_types::config_bag::ConfigBag;
->>>>>>> 303d99b6
 use aws_smithy_types::date_time::Format;
 use aws_smithy_types::retry::RetryConfig;
+use aws_smithy_types::timeout::TimeoutConfig;
 use aws_smithy_types::DateTime;
 use http::{HeaderName, HeaderValue};
 use std::borrow::Cow;
-use std::time::Duration;
+use std::time::{Duration, SystemTime};
 
 #[allow(clippy::declare_interior_mutable_const)] // we will never mutate this
 const AMZ_SDK_REQUEST: HeaderName = HeaderName::from_static("amz-sdk-request");
@@ -68,34 +64,18 @@
     }
 
     fn build_ttl_pair(&self, cfg: &ConfigBag) -> Option<(Cow<'static, str>, Cow<'static, str>)> {
-        let timeout_config = cfg.timeout_config()?;
+        let timeout_config = cfg.get::<TimeoutConfig>()?;
         let socket_read = timeout_config.read_timeout()?;
         let estimated_skew: Duration = cfg.get::<ServiceClockSkew>().cloned()?.into();
-        let current_time = cfg.time_source().now();
+        let current_time = SystemTime::now();
         let ttl = current_time.checked_add(socket_read + estimated_skew)?;
-<<<<<<< HEAD
-        let timestamp = DateTime::from(ttl);
-=======
         let mut timestamp = DateTime::from(ttl);
         // Set subsec_nanos to 0 so that the formatted `DateTime` won't have fractional seconds.
         timestamp.set_subsec_nanos(0);
->>>>>>> 303d99b6
         let mut formatted_timestamp = timestamp
             .fmt(Format::DateTime)
             .expect("the resulting DateTime will always be valid");
 
-<<<<<<< HEAD
-        if let Some(start_of_fractional_secs) = formatted_timestamp.rfind('.') {
-            formatted_timestamp.truncate(start_of_fractional_secs)
-        }
-
-        // If the Z was removed when we deleted fractional seconds, re-add it
-        if !formatted_timestamp.ends_with('Z') {
-            formatted_timestamp.push('Z');
-        }
-
-=======
->>>>>>> 303d99b6
         // Remove dashes and colons
         formatted_timestamp = formatted_timestamp
             .chars()
@@ -186,12 +166,7 @@
     use crate::request_info::RequestPairs;
     use aws_smithy_http::body::SdkBody;
     use aws_smithy_runtime_api::client::interceptors::{Interceptor, InterceptorContext};
-<<<<<<< HEAD
-    use aws_smithy_runtime_api::config_bag::ConfigBag;
-    use aws_smithy_runtime_api::type_erasure::TypeErasedBox;
-=======
     use aws_smithy_types::config_bag::ConfigBag;
->>>>>>> 303d99b6
     use aws_smithy_types::retry::RetryConfig;
     use aws_smithy_types::timeout::TimeoutConfig;
     use aws_smithy_types::type_erasure::TypeErasedBox;
