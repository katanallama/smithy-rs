[package]
name = "aws-runtime"
version = "0.0.0-smithy-rs-head"
authors = ["AWS Rust SDK Team <aws-sdk-rust@amazon.com>"]
description = "Runtime support code for the AWS SDK. This crate isn't intended to be used directly."
edition = "2021"
license = "Apache-2.0"
repository = "https://github.com/awslabs/smithy-rs"

[features]
<<<<<<< HEAD
test-util = []
=======
event-stream = ["dep:aws-smithy-eventstream", "aws-sigv4/sign-eventstream"]
>>>>>>> b30b063e

[dependencies]
aws-credential-types = { path = "../aws-credential-types" }
aws-http = { path = "../aws-http" }
aws-sigv4 = { path = "../aws-sigv4" }
aws-smithy-eventstream = { path = "../../../rust-runtime/aws-smithy-eventstream", optional = true }
aws-smithy-http = { path = "../../../rust-runtime/aws-smithy-http" }
aws-smithy-runtime = { path = "../../../rust-runtime/aws-smithy-runtime" }
aws-smithy-runtime-api = { path = "../../../rust-runtime/aws-smithy-runtime-api" }
aws-smithy-types = { path = "../../../rust-runtime/aws-smithy-types" }
aws-smithy-async = { path = "../../../rust-runtime/aws-smithy-async" }
aws-types = { path = "../aws-types" }
http = "0.2.3"
percent-encoding = "2.1.0"
tracing = "0.1"
uuid = { version = "1", features = ["v4", "fast-rng"] }

[dev-dependencies]
<<<<<<< HEAD
aws-smithy-runtime = { path = "../../../rust-runtime/aws-smithy-runtime", features = ["test-util"] }
aws-smithy-runtime-api = { path = "../../../rust-runtime/aws-smithy-runtime-api", features = ["test-util"]  }
=======
aws-credential-types = { path = "../aws-credential-types", features = ["test-util"] }
>>>>>>> b30b063e
aws-smithy-protocol-test = { path = "../../../rust-runtime/aws-smithy-protocol-test" }
aws-smithy-async = { path = "../../../rust-runtime/aws-smithy-async", features = ["test-util"] }
proptest = "1"
serde = { version = "1", features = ["derive"]}
serde_json = "1"
tracing-test = "0.2.1"

[package.metadata.docs.rs]
all-features = true
targets = ["x86_64-unknown-linux-gnu"]
rustdoc-args = ["--cfg", "docsrs"]
# End of docs.rs metadata<|MERGE_RESOLUTION|>--- conflicted
+++ resolved
@@ -8,11 +8,8 @@
 repository = "https://github.com/awslabs/smithy-rs"
 
 [features]
-<<<<<<< HEAD
+event-stream = ["dep:aws-smithy-eventstream", "aws-sigv4/sign-eventstream"]
 test-util = []
-=======
-event-stream = ["dep:aws-smithy-eventstream", "aws-sigv4/sign-eventstream"]
->>>>>>> b30b063e
 
 [dependencies]
 aws-credential-types = { path = "../aws-credential-types" }
@@ -31,12 +28,9 @@
 uuid = { version = "1", features = ["v4", "fast-rng"] }
 
 [dev-dependencies]
-<<<<<<< HEAD
+aws-credential-types = { path = "../aws-credential-types", features = ["test-util"] }
 aws-smithy-runtime = { path = "../../../rust-runtime/aws-smithy-runtime", features = ["test-util"] }
 aws-smithy-runtime-api = { path = "../../../rust-runtime/aws-smithy-runtime-api", features = ["test-util"]  }
-=======
-aws-credential-types = { path = "../aws-credential-types", features = ["test-util"] }
->>>>>>> b30b063e
 aws-smithy-protocol-test = { path = "../../../rust-runtime/aws-smithy-protocol-test" }
 aws-smithy-async = { path = "../../../rust-runtime/aws-smithy-async", features = ["test-util"] }
 proptest = "1"
