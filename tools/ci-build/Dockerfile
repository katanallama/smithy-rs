--- conflicted
+++ resolved
@@ -30,22 +30,6 @@
     PATH=/opt/cargo/bin/:${PATH} \
     CARGO_INCREMENTAL=0
 WORKDIR /root
-<<<<<<< HEAD
-RUN yum -y install \
-    autoconf \
-    automake \
-    binutils \
-    ca-certificates \
-    curl \
-    gcc \
-    gcc-c++ \
-    git \
-    make \
-    openssl-devel \
-    pkgconfig \
-    tar \
-    xz && \
-=======
 RUN yum -y install --allowerasing \
         autoconf \
         automake \
@@ -61,7 +45,6 @@
         pkgconfig \
         tar \
         xz && \
->>>>>>> 95e8c30b
     yum clean all
 RUN set -eux; \
     if [[ "$(uname -m)" == "aarch64" || "$(uname -m)" == "arm64" ]]; then \
@@ -167,22 +150,6 @@
 ARG rust_stable_version
 ARG rust_nightly_version
 RUN set -eux; \
-<<<<<<< HEAD
-    yum -y install \
-    bc \
-    ca-certificates \
-    clang \
-    gcc \
-    git \
-    java-11-amazon-corretto-headless \
-    make \
-    openssl-devel \
-    pkgconfig \
-    python3 \
-    python3-devel \
-    python3-pip \
-    shadow-utils; \
-=======
     yum -y install --allowerasing \
         bc \
         ca-certificates \
@@ -198,7 +165,6 @@
         python3-devel \
         python3-pip \
         shadow-utils; \
->>>>>>> 95e8c30b
     yum clean all; \
     rm -rf /var/cache/yum; \
     groupadd build; \
